#!/bin/sh
if [ -f ${HOME}/.dahu/pid ]
then
    pid=$(cat ${HOME}/.dahu/pid)
else
    pid=$(ps aux |grep dahu_server |grep python | awk '{ print $2 }' )
fi
if [ $pid ]
then 
    echo killing dahu @pid ${pid}
    kill ${pid}
    sleep 1
<<<<<<< HEAD
    kill ${pid}
=======
    kill -9 ${pid}
>>>>>>> 8f559d63
fi<|MERGE_RESOLUTION|>--- conflicted
+++ resolved
@@ -10,9 +10,5 @@
     echo killing dahu @pid ${pid}
     kill ${pid}
     sleep 1
-<<<<<<< HEAD
-    kill ${pid}
-=======
     kill -9 ${pid}
->>>>>>> 8f559d63
 fi