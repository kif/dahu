#!/usr/bin/env python3
# -*- coding: utf-8 -*-
#

"""
Data Analysis RPC server over Tango: 

Definiton of plugins
"""
from __future__ import with_statement, print_function, absolute_import, division

__authors__ = ["Jérôme Kieffer"]
__contact__ = "Jerome.Kieffer@ESRF.eu"
__license__ = "MIT"
__copyright__ = "European Synchrotron Radiation Facility, Grenoble, France"
<<<<<<< HEAD
__date__ = "20/07/2020"
=======
__date__ = "17/03/2020"
>>>>>>> 3d172d5f
__status__ = "production"

from .factory import plugin_factory, register
from .utils import fully_qualified_name, get_workdir
import os
import logging
import cProfile
logger = logging.getLogger("dahu.plugin")


class Plugin(object):
    """
    A plugin is instanciated

    * Gets its input parameters as a dictionary from the setup method
    * Performs some work in the process
    * Sets the result as output attribute, should be a dictionary
    * The process can be an infinite loop or a server which can be aborted using the abort method

    """
    DEFAULT_SET_UP = "setup"  # name of the method used to set-up the plugin (close connection, files)
    DEFAULT_PROCESS = "process"  # specify how to run the default processing
    DEFAULT_TEAR_DOWN = "teardown"  # name of the method used to tear-down the plugin (close connection, files)
    DEFAULT_ABORT = "abort"  # name of the method used to abort the plugin (if any. Tear_Down will be called)
    REPROCESS_IGNORE = [] #list of keys from input to be ignored when reprocessing data 


    def __init__(self):
        """
        We assume an empty constructor
        """
        self.input = {}
        self.output = {}
        self._logging = []  # stores the logging information to send back
        self.is_aborted = False
        self.__profiler = None

    def get_name(self):
        return self.__class__.__name__

    def setup(self, kwargs=None):
        """
        This is the second constructor to setup
        input variables and possibly initialize
        some objects
        """
        if kwargs is not None:
            self.input.update(kwargs)
        if self.input.get("do_profiling"):
            self.__profiler = cProfile.Profile()
            self.__profiler.enable()

    def process(self):
        """
        main processing of the plugin
        """
        pass

    def teardown(self):
        """
        method used to tear-down the plugin (close connection, files)

        This is always run, even if process fails
        """
        self.output["logging"] = self._logging
        if self.input.get("do_profiling"):
            self.__profiler.disable()
            name = "%05i_%s.%s.profile" % (self.input.get("job_id", 0), self.__class__.__module__, self.__class__.__name__)
            profile_file = os.path.join(get_workdir(), name)
            self.log_error("Profiling information in %s" % profile_file, do_raise=False)
            self.__profiler.dump_stats(profile_file)

    def get_info(self):
        """
        """
        return os.linesep.join(self._logging)

    def abort(self):
        """
        Method called to stop a server process
        """
        self.is_aborted = True

    def log_error(self, txt, do_raise=True):
        """
        Way to log errors and raise error
        """
        if do_raise:
            err = "ERROR in %s: %s" % (self.get_name(), txt)
            logger.error(err)
        else:
            err = "Warning in %s: %s" % (self.get_name(), txt)
            logger.warning(err)
        self._logging.append(err)
        if do_raise:
            raise RuntimeError(err)

    def log_warning(self, txt):
        """
        Way to log warning
        """
        err = "Warning in %s: %s" % (self.get_name(), txt)
        logger.warning(err)
        self._logging.append(err)


class PluginFromFunction(Plugin):
    """
    Template class to build  a plugin from a function
    """

    def __init__(self):
        """
        :param funct: function to be wrapped
        """
        Plugin.__init__(self)

    def __call__(self, **kwargs):
        """
        Behaves like a normal function: for debugging
        """
        self.input.update(kwargs)
        self.process()
        self.teardown()
        return self.output["result"]

    def process(self):
        if self.input is None:
            logger.warning("PluginFromFunction.process: self.input is None !!! %s", self.input)
        else:
            funct_input = self.input.copy()
            if "job_id" in funct_input:
                funct_input.pop("job_id")
            if "plugin_name" in funct_input:
                funct_input.pop("plugin_name")
            self.output["result"] = self.function(**funct_input)


def plugin_from_function(function):
    """
    Create a plugin class from a given function and registers it into the

    :param function: any function
    :return: plugin name to be used by the plugin_factory to get an instance
    """
    logger.debug("creating plugin from function %s" % function.__name__)
    class_name = function.__module__ + "." + function.__name__
    klass = type(class_name, (PluginFromFunction,),
                 {'function': staticmethod(function),
                 "__doc__": function.__doc__})
    plugin_factory.register(klass, class_name)
    return class_name
<|MERGE_RESOLUTION|>--- conflicted
+++ resolved
@@ -13,11 +13,7 @@
 __contact__ = "Jerome.Kieffer@ESRF.eu"
 __license__ = "MIT"
 __copyright__ = "European Synchrotron Radiation Facility, Grenoble, France"
-<<<<<<< HEAD
 __date__ = "20/07/2020"
-=======
-__date__ = "17/03/2020"
->>>>>>> 3d172d5f
 __status__ = "production"
 
 from .factory import plugin_factory, register
