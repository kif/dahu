"""
Distortion correction and azimuthal integration for a single detector 

"""

__authors__ = ["Jérôme Kieffer"]
__contact__ = "Jerome.Kieffer@ESRF.eu"
__license__ = "MIT"
__copyright__ = "European Synchrotron Radiation Facility, Grenoble, France"
<<<<<<< HEAD
__date__ = "04/06/2020"
=======
__date__ = "22/06/2020"
>>>>>>> 60c0db6e
__status__ = "development"
__version__ = "0.9.0"

import os
import time
import threading
import shutil
import posixpath
from collections import namedtuple
import json
import logging
logger = logging.getLogger("id02.single_detector")
import numpy
import numexpr
import h5py
from dahu import version as dahu_version
from dahu.plugin import Plugin
from dahu.utils import get_isotime, fully_qualified_name
from dahu.job import Job
from dahu.cache import DataCache
import fabio
import pyFAI
import pyFAI.utils
from pyFAI.worker import Worker, DistortionWorker, PixelwiseWorker
from pyFAI.azimuthalIntegrator import AzimuthalIntegrator
from .common import StringTypes, Nexus
try:
    import hdf5plugin
except ImportError:
    COMPRESSION = {}
else:
    COMPRESSION = hdf5plugin.Bitshuffle()

numexpr.set_num_threads(8)

CacheKey = namedtuple("CacheKey", ["ai", "mask", "shape"])


class SingleDetector(Plugin):
    """This plugin does all processing needed for a single camera

Minimalistic example:
              {
 "npt1_rad": 1000,
 "c216_filename": "/nobackup/lid02gpu11/metadata/test.h5",
 "npt2_rad": 500,
 "DetectorName": "rayonix",
 "npt2_azim": 360,
 "to_save": "raw sub ave azim dist flat ave_log",
 "output_dir": "/nobackup/lid02gpu12/output",
 "WaveLength": 9.95058e-11,
 "image_file": "/nobackup/lid02gpu11/FRELON/test_laurent_saxs_0000.h5",
 "dark_filename": "/nobackup/lid02gpu11/FRELON/test_laurent_dark_0000.h5",
}

All possible options are :
Mandatory options:
"image_file": HDF5 file containing the raw data
"output_dir": directory where final data are saved
"to_save": list of processing to be performed like: "raw sub flat dist norm azim ave"
"c216_filename": File containing the metadata (I1, timimgs ...)
"npt2_azim": number on bins in q direction for azim file
"npt2_rad": number on bins in azimuthal direction for azim file
"npt1_rad": number of bins in q direction for ave file

Optional parameters:
"DetectorName": "rayonix",
"PSize_1": 2.4e-05,
"PSize_2": 2.4e-05,
"BSize_1":1,
"BSize_2":1,
"Center_1":512,
"Center_2":512,
"DDummy":1,
"SampleDistance":14.9522,
"WaveLength": 9.95058e-11,
"Dummy":-10,
"metadata_job": int: wait for this job to finish and retrieve metadata from it.
"regrouping_mask_filename": file containing the mask to be used to integration
"dark_filename" HDF5 file with dark data in it
'dark_filter"  can be 'quantil' to average between given lower and upper quantils
"dark_filter_quantil" ask for the median id 0.5, min if 0 or max if 1
"dark_filter_quantil_lower" lower quantil for averaging
"dark_filter_quantil_upper" upper quantil for averaging
"distortion_filename" Spline file with the distortion correction
"flat_filename" flat field for intensity response correction
"metadata_job": number of the metadata job to wait for (unused)
"scaling_factor": float (default=1) by which all intensity will be multiplied 
"correct_solid_angle": True by default, set to 0/False to disable such correction 
"correct_I1": True by default, set to false to deactivate scaling by Exposure time / transmitted intensity
"unit": "q_nm^-1" can be changed to "log(q)_m" for log(q) units
"variance_formula": calculate the variance from a formula like '0.1*(data-dark)+1.0' "

Unused and automatically generated:
"plugin_name':"id02.singledetector',
"job_id': 29,

Defined but yet unused keywords:
"RasterOrientation": int,
"Rot": float

Possible values for to_save:
----------------------------

* sub: subtract dark signal
* flat: subtract dark then divide by flat
* solid: subtract dark then divide by flat and absolute solid angle
* dist: subtract dark then divide by flat and absolute solid angle, finally rebin on a regular grid
* norm: subtract dark then divide by flat and absolute solid angle, finally rebin on a regular grid and divide intensity by "I1"
* azim: subtract dark then divide by flat and absolute solid angle, finally rebin on a regular q/Chi grid and divide intensity by "I1"
* ave: subtract dark then divide by flat and absolute solid angle, finally rebin on a regular q grid and divide intensity by "I1"

    """
    KEY_CONV = {"BSize": int,
                "Offset": int,
                "RasterOrientation": int,
                "Center": float,
                "DDummy": float,
                "Dummy": float,
                "PSize": float,
                "SampleDistance": float,
                "Wavelength": float, #both are possible ?
                "WaveLength": float,
                "Rot": float
                }

    KEYS = ("BSize_1", "BSize_2", "Center_1", "Center_2", "DDummy", "DetectorName",
            "Dummy", "Offset_1", "Offset_2", "PSize_1", "PSize_2",
            "Rot_1", "Rot_2", "Rot_3",
            "RasterOrientation", "SampleDistance", "SaxsDataVersion", "Title", "WaveLength")
    TIMEOUT = 10
    cache = DataCache(5)

    def __init__(self):
        Plugin.__init__(self)
        self.ai = None
        self.distortion = None
        self.workers = {}
        self.output_ds = {}  # output datasets
        self.dest = None  # output directory
        self.I1 = None  # beam stop diode values
        self.t = None  # time of the start of the frame. Same shape as self.I1
        self.nframes = None
        self.to_save = ["raw", "ave"]  # by default only raw image and averaged one is saved
        self.input_nxs = None
        self.metadata_nxs = None
        self.images_ds = None
        self.metadata_plugin = None
        self.metadata = {}
        self.npt1_rad = None
        self.npt2_rad = None
        self.npt2_azim = None
        self.dark = None
        self.dark_filename = None
        self.flat_filename = None
        self.flat = None
        self.mask_filename = None
        self.distortion_filename = None
        self.output_hdf5 = {}
        self.dist = 1.0
        self.absolute_solid_angle = None
        self.in_shape = None
        self.scaling_factor = 1.0
        self.correct_solid_angle = True
        self.correct_I1 = True
        self.dummy = None
        self.delta_dummy = None
        self.unit = "q_nm^-1"
        self.polarization = None
        self.cache_ai = None
        self.cache_dis = None
        self.variance_formula = None
        self.variance_function = lambda data, dark: None

    def setup(self, kwargs=None):
        """
        see class documentation
        """
        Plugin.setup(self, kwargs)
        if "output_dir" not in self.input:
            self.log_error("output_dir not in input")
        self.dest = os.path.abspath(self.input["output_dir"])

        if "unit" in self.input:
            self.unit = self.input.get("unit")

        if "metadata_job" in self.input:
            job_id = int(self.input.get("metadata_job"))
            status = Job.synchronize_job(job_id, self.TIMEOUT)
            abort_time = time.time() + self.TIMEOUT
            while status == Job.STATE_UNINITIALIZED:
                # Wait for job to start
                time.sleep(1)
                status = Job.synchronize_job(job_id, self.TIMEOUT)
                if time.time() > abort_time:
                    self.log_error("Timeout while waiting metadata plugin to finish")
                    break
            if status == Job.STATE_SUCCESS:
                self.metadata_plugin = Job.getJobFromId(job_id)
            else:
                self.log_error("Metadata plugin ended in %s: aborting myself" % status)
        if not os.path.isdir(self.dest):
            os.makedirs(self.dest)
        c216_filename = os.path.abspath(self.input.get("c216_filename", ""))

        if (os.path.dirname(c216_filename) != self.dest) and (os.path.basename(c216_filename) not in os.listdir(self.dest)):
            self.output_hdf5["metadata"] = os.path.join(self.dest, os.path.basename(c216_filename))
            m = threading.Thread(target=shutil.copy, name="copy metadata", args=(c216_filename, self.dest))
            m.start()

        if "to_save" in self.input:
            to_save = self.input["to_save"][:]
            if type(to_save) in StringTypes:
                # fix a bug from spec ...
                self.to_save = [i.strip('[\\] ",') for i in to_save.split()]
                self.log_warning("processing planned: " + " ".join(self.to_save))
            else:
                self.to_save = to_save
        if "image_file" not in self.input:
            self.log_error("image_file not in input")
        self.image_file = self.input["image_file"]
        if not os.path.exists(self.image_file):
            if not self.image_file.startswith("/"):
                # prepend the dirname of the c216
                image_file = os.path.join(os.path.dirname(c216_filename), self.image_file)
                if os.path.exists(image_file):
                    self.image_file = image_file
                else:
                    self.log_error("image_file %s does not exist" % self.image_file)

        self.dark_filename = self.input.get("dark_filename")
        if "raw" in self.to_save:
            if os.path.dirname(self.image_file) != self.dest:
                t = threading.Thread(target=shutil.copy, name="copy raw", args=(self.image_file, self.dest))
                t.start()
            self.output_hdf5["raw"] = os.path.join(self.dest, os.path.basename(self.image_file))
            if type(self.dark_filename) in StringTypes and os.path.exists(self.dark_filename):
                if os.path.dirname(self.dark_filename) != self.dest:
                    d = threading.Thread(target=shutil.copy, name="copy dark", args=(self.dark_filename, self.dest))
                    d.start()
                self.output_hdf5["dark"] = os.path.join(self.dest, os.path.basename(self.dark_filename))
        self.scaling_factor = float(self.input.get("scaling_factor", 1.0))
        self.correct_solid_angle = bool(self.input.get("correct_solid_angle", True))
        self.correct_I1 = bool(self.input.get("correct_I1", True))
        self.I1, self.t = self.load_I1_t(c216_filename)

        # Variance formula: calculation of the function
        if "variance_formula" in self.input:
            self.variance_formula = self.input.get("variance_formula")
            if self.variance_formula:
                self.variance_function = numexpr.NumExpr(self.variance_formula,
                                                         [("data", numpy.float64),
                                                          ("dark", numpy.float64)])

    def process(self):
        self.metadata = self.parse_image_file()
        self.mask_filename = self.input.get("regrouping_mask_filename")
        shape = self.in_shape[-2:]
        if self.I1 is None:
            self.I1 = numpy.ones(shape, dtype=float)
        elif self.I1.size < self.in_shape[0]:
            ones = numpy.ones(self.in_shape[0], dtype=float)
            ones[:self.I1.size] = self.I1
            self.I1 = ones
        # update all metadata with the one provided by input
        for key, value in self.input.items():
            if key in self.KEYS:
                self.metadata[key] = value
        forai = {}
        for key in ("BSize_1", "BSize_2", "Center_1", "Center_2",
                    "PSize_1", "PSize_2", "Rot_1", "Rot_2", "Rot_3",
                    "SampleDistance", "WaveLength"):
            forai[key] = self.metadata.get(key)

        self.dist = self.metadata.get("SampleDistance")

        # Some safety checks, use-input are sometimes False !
        if self.dist<0: 
            #which is impossible
            self.log_warning(f"Found negative distance: {self.dist}, considering its absolute value")
            self.dist = forai["SampleDistance"] = abs(self.metadata.get("SampleDistance"))
             
        if forai["WaveLength"] <0:
            self.log_warning(f"Found negative wavelength: {forai['WaveLength']}, considering its absolute value")
            forai["WaveLength"] = abs(self.metadata.get("WaveLength"))
        self.dummy = self.metadata.get("Dummy", self.dummy)
        self.delta_dummy = self.metadata.get("DDummy", self.delta_dummy)
        # read detector distortion distortion_filename

        # self.log_warning("Metadata: " + str(self.metadata))
        # self.log_warning("forai: " + str(forai))

        self.ai = AzimuthalIntegrator()
        self.ai.setSPD(**forai)

        self.distortion_filename = self.input.get("distortion_filename") or None
        if type(self.distortion_filename) in StringTypes:
            detector = pyFAI.detector_factory("Frelon", {"splineFile": self.distortion_filename})
            if tuple(detector.shape) != shape:
                self.log_warning("Binning needed for spline ? detector claims %s but image size is %s" % (detector.shape, shape))
                detector.guess_binning(shape)
            self.ai.detector = detector
        else:
            self.ai.detector.shape = self.in_shape[-2:]

        self.log_warning("AI:%s" % self.ai)

        self.cache_ai = CacheKey(str(self.ai), self.mask_filename, shape)

        if self.cache_ai in self.cache:
            self.ai._cached_array.update(self.cache.get(self.cache_ai))
        else:
            # Initialize geometry:
            self.ai.qArray(shape)
            self.ai.chiArray(shape)
            self.ai.deltaQ(shape)
            self.ai.deltaChi(shape)
            self.ai.solidAngleArray(shape)
            self.cache.get(self.cache_ai, {}).update(self.ai._cached_array)

        if self.input.get("do_polarization"):
            self.polarization = self.ai.polarization(factor=self.input.get("polarization_factor"),
                                                     axis_offset=self.input.get("polarization_axis_offset", 0))

        # Read and Process dark
        if type(self.dark_filename) in StringTypes and os.path.exists(self.dark_filename):
            dark = self.read_data(self.dark_filename)
            if dark.ndim == 3:
                method = self.input.get("dark_filter")
                if method.startswith("quantil"):
                    lower = self.input.get("dark_filter_quantil_lower", 0)
                    upper = self.input.get("dark_filter_quantil_upper", 1)
                    self.dark = pyFAI.average.average_dark(dark, center_method=method, quantiles=(lower, upper))
                else:
                    if method is None:
                        method = "median"
                    self.dark = pyFAI.average.average_dark(dark, center_method=method)
            else:
                self.dark = dark
        elif type(self.dark_filename) in (int, float):
            self.dark = float(self.dark_filename)
        if numpy.isscalar(self.dark):
            self.dark = numpy.ones(self.ai.detector.shape) * self.dark
        self.ai.detector.set_darkcurrent(self.dark)

        # Read and Process Flat
        self.flat_filename = self.input.get("flat_filename")
        if type(self.flat_filename) in StringTypes and os.path.exists(self.flat_filename):
            if self.flat_filename.endswith(".h5") or self.flat_filename.endswith(".nxs") or self.flat_filename.endswith(".hdf5"):
                flat = self.read_data(self.flat_filename)
            else:
                flat_fabio = fabio.open(self.flat_filename)
                flat = flat_fabio.data
                dummy = flat_fabio.header.get("Dummy")
                try:
                    dummy = float(dummy)
                except:
                    self.log_error("Dummy value in mask is unconsistent %s" % dummy)
                    dummy = None

            if flat.ndim == 3:
                self.flat = pyFAI.average.average_dark(flat, center_method="median")
            else:
                self.flat = flat
            if (self.flat is not None) and (self.flat.shape != shape):
                binning = [j / i for i, j in zip(shape, self.flat.shape)]
                if tuple(binning) != (1, 1):
                    self.log_warning("Binning for flat is %s" % binning)
                    if max(binning) > 1:
                        binning = [int(i) for i in binning]
                        self.flat = pyFAI.utils.binning(self.flat, binsize=binning, norm=False)
                    else:
                        binning = [i // j for i, j in zip(shape, self.flat.shape)]
                        self.flat = pyFAI.utils.unBinning(self.flat, binsize=binning, norm=False)
            if numpy.isscalar(self.flat):
                self.flat = numpy.ones(self.ai.detector.shape) * self.flat
            self.ai.detector.set_flatfield(self.flat)

        # Read and Process mask
        if type(self.mask_filename) in StringTypes and os.path.exists(self.mask_filename):
            try:
                mask_fabio = fabio.open(self.mask_filename)
            except:
                mask = self.read_data(self.mask_filename) != 0
            else:  # this is very ID02 specific !!!!
                dummy = mask_fabio.header.get("Dummy")
                try:
                    dummy = float(dummy)
                except:
                    self.log_error("Dummy value in mask is unconsitent %s" % dummy)
                    dummy = None
                ddummy = mask_fabio.header.get("DDummy")
                try:
                    ddummy = float(ddummy)
                except:
                    self.log_error("DDummy value in mask is unconsitent %s" % ddummy)
                    ddummy = 0
                if ddummy:
                    mask = abs(mask_fabio.data - dummy) <= ddummy
                else:
                    mask = (mask_fabio.data == dummy)
                self.log_warning("found %s pixel masked out" % (mask.sum()))
                self.dummy = dummy
                self.delta_dummy = ddummy
            if mask.ndim == 3:
                mask = pyFAI.average.average_dark(mask, center_method="median")
            if (mask is not None) and (mask.shape != shape):
                binning = [j / i for i, j in zip(shape, mask.shape)]
                if tuple(binning) != (1, 1):
                    self.log_warning("Binning for mask is %s" % binning)
                    if max(binning) > 1:
                        binning = [int(i) for i in binning]
                        mask = pyFAI.utils.binning(mask, binsize=binning, norm=True) > 0
                    else:
                        binning = [i // j for i, j in zip(shape, mask.shape)]
                        mask = pyFAI.utils.unBinning(mask, binsize=binning, norm=False) > 0
            # nota: this is assigned to the detector !
            self.ai.mask = mask

        # bug specific to ID02, dummy=0 means no dummy !
        if self.dummy == 0:
            self.dummy = None

        self.create_hdf5()
        self.process_images()

    def load_I1_t(self, mfile, correct_shutter_closing_time=True):
        """
        load the I1 data and timstamp for frame start from a metadata HDF5 file


        /entry_0001/id02/MCS/I1

        TODO: handle correction or not for shutter opening/closing time

        @param mfile: metadata HDF5 file
        @param correct_shutter_closing_time: set to true for integrating detector (CCD) and false for counting detector (Pilatus)
        @return: 2-tuple of array with I1 and t
        """
        if ("I1" in self.input):
            return numpy.array(self.input["I1"]), None

        if not os.path.exists(mfile):
            self.log_error("Metadata file %s does not exist" % mfile, do_raise=True)

        self.metadata_nxs = Nexus(mfile, "r")
        I1 = t = None
        if correct_shutter_closing_time:
            key = "Intensity1ShutCor"
        else:
            key = "Intensity1UnCor"
        for entry in self.metadata_nxs.get_entries():
            for instrument in self.metadata_nxs.get_class(entry, "NXinstrument"):
                if "MCS" in instrument:
                    mcs = instrument["MCS"]
                    if key in mcs:
                        I1 = numpy.array(mcs[key])
                if "TFG" in instrument:
                    tfg = instrument["TFG"]
                    if "delta_time" in tfg:
                        t = numpy.array(tfg["delta_time"])
                if (t is None) or (I1 is None):
                    I1 = t = None
                else:
                    break
            if (t is not None) and (I1 is not None):
                return I1, t
        return I1, t

    def parse_image_file(self):
        self.input_nxs = Nexus(self.image_file, "r")
        creator = self.input_nxs.h5.attrs.get("creator")
        if creator is None:
            return self.parse_image_file_old()
        elif creator.startswith("LIMA-"):
            version = creator.split("-")[1]
            # maybe in the future, test on version of lima
            return self.parse_image_file_lima()

    def parse_image_file_old(self):
        """Historical version, works with former LIMA version
        
        @return: dict with interpreted metadata
        """
        metadata = {}

        if "entry" in self.input:
            self.entry = self.input_nxs.get_entry(self.input["entry"])
        else:
            self.entry = self.input_nxs.get_entries()[0]  # take the last entry
        instrument = self.input_nxs.get_class(self.entry, class_type="NXinstrument")
        if len(instrument) == 1:
            instrument = instrument[0]
        else:
            self.log_error("Expected ONE instrument is expected in entry, got %s in %s %s" %
                           (len(instrument), self.image_file, self.entry))
        detector_grp = self.input_nxs.get_class(instrument, class_type="NXdetector")
        if len(detector_grp) == 1:
            detector_grp = detector_grp[0]
        elif len(detector_grp) == 0 and "detector" in instrument:
            detector_grp = instrument["detector"]
        else:
            self.log_error("Expected ONE detector is expected in experiment, got %s in %s %s %s" %
                           (len(detector_grp), self.input_nxs, self.image_file, instrument))
        self.images_ds = detector_grp.get("data")
        if isinstance(self.images_ds, h5py.Group):
            if self.images_ds.attrs.get("NX_class") == "NXdata":
                # this is an NXdata not a dataset: use the @signal
                self.images_ds = self.images_ds.get(self.images_ds.attrs.get("signal"))
        self.in_shape = self.images_ds.shape
        if "detector_information" in detector_grp:
            detector_information = detector_grp["detector_information"]
            if "name" in detector_information:
                metadata["DetectorName"] = str(detector_information["name"])
        # now read an interpret all static metadata.
        # metadata are on the collection side not instrument

        collections = self.input_nxs.get_class(self.entry, class_type="NXcollection")
        if len(collections) == 1:
            collection = collections[0]
        else:
            if len(collections) >= 1:
                collection = collections[0]
            else:
                self.log_error("Expected ONE collections is expected in entry, got %s in %s %s" %
                               (len(collections), self.image_file, self.entry))

        detector_grps = self.input_nxs.get_class(collection, class_type="NXdetector")
        if (len(detector_grps) == 0) and ("detector" in collection):
            detector_grp = collection["detector"]
        elif len(detector_grps) > 0:
            detector_grp = detector_grps[0]
        else:
            return {}
        if "parameters" in detector_grp:
            parameters_grp = detector_grp["parameters"]
        elif "data" in detector_grp:
            nxdata = detector_grp["data"]
            if "header" in nxdata and isinstance(nxdata["header"], h5py.Group):
                parameters_grp = nxdata["header"]
        else:
            return {}
        for key, value in parameters_grp.items():
            base = key.split("_")[0]
            conv = self.KEY_CONV.get(base, str)
            metadata[key] = conv(value[()])
        return metadata

    def parse_image_file_lima(self):
        """LIMA version working with LIMA-1.9.3
        
        @return: dict with interpreted metadata
        """
        metadata = {}

        if "entry" in self.input:
            self.entry = self.input_nxs.get_entry(self.input["entry"])
        else:
            self.entry = self.input_nxs.get_entries()[0]  # take the last entry
        instrument = self.input_nxs.get_class(self.entry, class_type="NXinstrument")
        if len(instrument) == 1:
            instrument = instrument[0]
        else:
            self.log_error("Expected ONE instrument is expected in entry, got %s in %s %s" %
                           (len(instrument), self.image_file, self.entry))
        detector_grp = self.input_nxs.get_class(instrument, class_type="NXdetector")
        if len(detector_grp) == 1:
            detector_grp = detector_grp[0]
        elif len(detector_grp) == 0 and "detector" in instrument:
            detector_grp = instrument["detector"]
        else:
            self.log_error("Expected ONE detector is expected in experiment, got %s in %s %s %s" %
                           (len(detector_grp), self.input_nxs, self.image_file, instrument))
        self.images_ds = detector_grp.get("data")
        if isinstance(self.images_ds, h5py.Group):
            if self.images_ds.attrs.get("NX_class") == "NXdata":
                # this is an NXdata not a dataset: use the @signal
                self.images_ds = self.images_ds.get(self.images_ds.attrs.get("signal"))
        self.in_shape = self.images_ds.shape
        if "detector_information" in detector_grp:
            detector_information = detector_grp["detector_information"]
            if "model" in detector_information:
                metadata["DetectorName"] = str(detector_information["model"])
        # now read an interpret all static metadata.
        # metadata are on the entry/instrument/detector/collection
        collections = self.input_nxs.get_class(detector_grp, class_type="NXcollection")
        headers = [grp for grp in collections if posixpath.basename(grp.name) == "header"]
        if len(headers) != 1:
            self.log_error("Expected a 'header' NXcollection in detector")
        parameters_grp = headers[0]
        for key, value in parameters_grp.items():
            base = key.split("_")[0]
            conv = self.KEY_CONV.get(base, str)
            metadata[key] = conv(value[()])
        return metadata

    def create_hdf5(self):
        """
        Create one HDF5 file per output
        Also initialize all workers
        """
        basename = os.path.splitext(os.path.basename(self.image_file))[0]
        if basename.endswith("_raw"):
            basename = basename[:-4]
        isotime = str(get_isotime())
        detector_grp = self.input_nxs.find_detector(all=True)
        detector_name = "undefined"
        for grp in detector_grp:
            if "detector_information/name" in grp:
                detector_name = grp["detector_information/name"][()]
        md_entry = self.metadata_nxs.get_entries()[0]
        instruments = self.metadata_nxs.get_class(md_entry, "NXinstrument")
        if instruments:
            collections = self.metadata_nxs.get_class(instruments[0], "NXcollection")
            to_copy = collections + detector_grp
        else:
            to_copy = detector_grp

        for ext in self.to_save:
            if ext == "raw":
                continue
            outfile = os.path.join(self.dest, "%s_%s.h5" % (basename, ext))
            self.output_hdf5[ext] = outfile
            try:
                nxs = Nexus(outfile, mode="a", creator="dahu")
            except IOError as error:
                self.log_warning("invalid HDF5 file %s: remove and re-create!\n%s" % (outfile, error))
                os.unlink(outfile)
                nxs = Nexus(outfile, mode="w", creator="dahu")
            entry = nxs.new_entry("entry", 
                                  program_name=self.input.get("plugin_name", fully_qualified_name(self.__class__)),
                                  title=self.image_file + ":" + self.images_ds.name)
            entry["program_name"].attrs["version"] = __version__

            #configuration
            config_grp = nxs.new_class(entry, "configuration", "NXnote")
            config_grp["type"] = "text/json"
            config_grp["data"] = json.dumps(self.input, indent=2, separators=(",\r\n", ": "))

            entry["detector_name"] = str(detector_name)

            nxprocess = nxs.new_class(entry, "PyFAI", class_type="NXprocess")
            nxprocess["program"] = str("PyFAI")
            nxprocess["version"] = str(pyFAI.version)
            nxprocess["date"] = isotime
            nxprocess["processing_type"] = str(ext)
            nxdata = nxs.new_class(nxprocess, "result_" + ext, class_type="NXdata")
            entry.attrs["default"] = nxdata.name
            metadata_grp = nxprocess.require_group("parameters")

            for key, val in self.metadata.items():
                if type(val) in StringTypes:
                    metadata_grp[key] = str(val)
                else:
                    metadata_grp[key] = val

            # copy metadata from other files:
            for grp in to_copy:
                grp_name = posixpath.split(grp.name)[-1]
                if grp_name not in nxdata:
                    toplevel = nxprocess.require_group(grp_name)
                    for k, v in grp.attrs.items():
                        toplevel.attrs[k] = v
                else:
                    toplevel = nxprocess[grp_name]

                def grpdeepcopy(name, obj):
                    nxs.deep_copy(name, obj, toplevel=toplevel, excluded=["data"])

                grp.visititems(grpdeepcopy)

            shape = self.in_shape[:]
            if self.npt1_rad is None and "npt1_rad" in self.input:
                self.npt1_rad = int(self.input["npt1_rad"])
            else:
                qmax = self.ai.qArray(self.in_shape[-2:]).max()
                dqmin = self.ai.deltaQ(self.in_shape[-2:]).min() * 2.0
                self.npt1_rad = int(qmax / dqmin)

            if ext == "azim":
                if "npt2_rad" in self.input:
                    self.npt2_rad = int(self.input["npt2_rad"])
                else:
                    qmax = self.ai.qArray(self.in_shape[-2:]).max()
                    dqmin = self.ai.deltaQ(self.in_shape[-2:]).min() * 2.0
                    self.npt2_rad = int(qmax / dqmin)

                if "npt2_azim" in self.input:
                    self.npt2_azim = int(self.input["npt2_azim"])
                else:
                    chi = self.ai.chiArray(self.in_shape[-2:])
                    self.npt2_azim = int(numpy.degrees(chi.max() - chi.min()))
                shape = (self.in_shape[0], self.npt2_azim, self.npt2_rad)

                ai = self.ai.__copy__()
                worker = Worker(ai, self.in_shape[-2:], (self.npt2_azim, self.npt2_rad), self.unit)
                if self.flat is not None:
                    worker.ai.set_flatfield(self.flat)
                if self.dark is not None:
                    worker.ai.set_darkcurrent(self.dark)
                worker.output = "numpy"
                if self.in_shape[0] < 5:
                    worker.method = "splitbbox"
                else:
                    worker.method = "ocl_csr_gpu"
                if self.correct_solid_angle:
                    worker.set_normalization_factor(self.ai.pixel1 * self.ai.pixel2 / self.ai.dist / self.ai.dist)
                else:
                    worker.set_normalization_factor(1.0)
                    worker.correct_solid_angle = self.correct_solid_angle
                self.log_warning("Normalization factor: %s" % worker.normalization_factor)

                worker.dummy = self.dummy
                worker.delta_dummy = self.delta_dummy
                if self.input.get("do_polarization"):
                    worker.polarization_factor = self.input.get("polarization_factor")

                self.workers[ext] = worker
            elif ext.startswith("ave"):
                if "_" in ext:
                    unit = ext.split("_", 1)[1]
                    npt1_rad = self.input.get("npt1_rad_" + unit, self.npt1_rad)
                    ai = self.ai.__copy__()
                else:
                    unit = self.unit
                    npt1_rad = self.npt1_rad
                    ai = self.ai
                shape = (self.in_shape[0], npt1_rad)
                worker = Worker(ai, self.in_shape[-2:], (1, npt1_rad), unit=unit)
                worker.output = "numpy"
                if self.in_shape[0] < 5:
                    worker.method = "splitbbox"
                else:
                    worker.method = "ocl_csr_gpu"
                if self.correct_solid_angle:
                    worker.set_normalization_factor(self.ai.pixel1 * self.ai.pixel2 / self.ai.dist / self.ai.dist)
                else:
                    worker.set_normalization_factor(1.0)
                    worker.correct_solid_angle = self.correct_solid_angle
                worker.dummy = self.dummy
                worker.delta_dummy = self.delta_dummy
                if self.input.get("do_polarization"):
                    worker.polarization_factor = True
                self.workers[ext] = worker
            elif ext == "sub":
                worker = PixelwiseWorker(dark=self.dark,
                                         dummy=self.dummy,
                                         delta_dummy=self.delta_dummy,
                                         )
                self.workers[ext] = worker
            elif ext == "flat":
                worker = PixelwiseWorker(dark=self.dark,
                                         flat=self.flat,
                                         dummy=self.dummy, delta_dummy=self.delta_dummy,
                                         )
                self.workers[ext] = worker
            elif ext == "solid":
                worker = PixelwiseWorker(dark=self.dark,
                                         flat=self.flat,
                                         solidangle=self.get_solid_angle(),
                                         dummy=self.dummy,
                                         delta_dummy=self.delta_dummy,
                                         polarization=self.polarization,
                                         )
                self.workers[ext] = worker
            elif ext == "dist":
                worker = DistortionWorker(dark=self.dark,
                                          flat=self.flat,
                                          solidangle=self.get_solid_angle(),
                                          dummy=self.dummy,
                                          delta_dummy=self.delta_dummy,
                                          polarization=self.polarization,
                                          detector=self.ai.detector,
                                          )
                self.workers[ext] = worker
                if self.distortion is None:
                    self.distortion = worker.distortion
                    self.cache_dis = str(self.ai.detector)
                    if self.cache_dis in self.cache:
                        self.distortion.lut = self.cache[self.cache_dis]
                    else:
                        self.distortion.calc_LUT()
                        self.cache[self.cache_dis] = self.distortion.lut
                else:
                    worker.distortion = self.distortion

            elif ext == "norm":
                worker = DistortionWorker(dark=self.dark,
                                          flat=self.flat,
                                          solidangle=self.get_solid_angle(),
                                          dummy=self.dummy,
                                          delta_dummy=self.delta_dummy,
                                          polarization=self.polarization,
                                          detector=self.ai.detector,
                                          )
                self.workers[ext] = worker
                if self.distortion is None and worker.distortion is not None:
                    self.distortion = worker.distortion
                    self.cache_dis = str(self.ai.detector)
                    if self.cache_dis in self.cache:
                        self.distortion.lut = self.cache[self.cache_dis]
                    else:
                        self.distortion.calc_LUT()
                        self.cache[self.cache_dis] = self.distortion.lut
                else:
                    worker.distortion = self.distortion
            else:
                self.log_warning("unknown treatment %s" % ext)

            if (len(shape) >= 3):
                compression = { k:v for k, v in COMPRESSION.items()}
            else:
                compression = {}
            output_ds = nxdata.create_dataset("data",
                                              shape,
                                              dtype=numpy.float32,
                                              chunks=(1,) + shape[1:],
                                              maxshape=(None,) + shape[1:],
                                              **compression)
            nxdata.attrs["signal"] = "data"
            # output_ds.attrs["signal"] = "1"
            entry.attrs["default"] = nxdata.name
            if self.variance_formula is not None:
                error_ds = nxdata.create_dataset("data_errors", shape,
                                                 dtype=numpy.float32,
                                                 chunks=(1,) + shape[1:],
                                                 maxshape=(None,) + shape[1:],
                                                 **compression)
                # nxdata.attrs["uncertainties"] = "errors"
                self.output_ds[ext + "_err"] = error_ds
            if self.t is not None:
                nxdata["t"] = self.t
                nxdata["t"].attrs["interpretation"] = "scalar"
                nxdata["t"].attrs["unit"] = "s"

            if ext == "azim":
                nxdata.attrs["axes"] = [".", "chi", "q"]
                output_ds.attrs["interpretation"] = "image"
                if self.variance_formula is not None:
                    error_ds.attrs["interpretation"] = "image"

            elif ext == "ave":
                nxdata.attrs["axes"] = [".", "q"]
                output_ds.attrs["interpretation"] = "spectrum"
                if self.variance_formula is not None:
                    error_ds.attrs["interpretation"] = "spectrum"
            else:
                output_ds.attrs["interpretation"] = "image"
                if self.variance_formula is not None:
                    error_ds.attrs["interpretation"] = "image"

            self.output_ds[ext] = output_ds

    def process_images(self):
        """
        Here we process images....
        """
        if self.correct_I1:
            I1s = self.I1
        else:
            I1s = numpy.ones_like(self.I1)
        for i, I1 in enumerate(I1s):
            data = self.images_ds[i]
            if self.variance_formula:
                variance = self.variance_function(data, self.dark)
            else:
                variance = None
            I1_corrected = I1 / self.scaling_factor
            for meth in self.to_save:
                if meth in ["raw", "dark"]:
                    continue
                res = err = None

                ds = self.output_ds[meth]
                if variance is not None:
                    err_ds = self.output_ds[meth + "_err"]

                if meth in ("sub", "flat", "dist", "cor"):
                    res = self.workers[meth].process(data, variance=variance)
                    if variance is not None:
                        res, err = res
                elif meth == "norm":
                    res = self.workers[meth].process(data, variance=variance,
                                                     normalization_factor=I1_corrected)
                    if variance is not None:
                        res, err = res

                elif meth == "azim":
                    res = self.workers[meth].process(data, variance=variance,
                                                     normalization_factor=I1_corrected)
                    if (variance is not None):
                        if len(res) == 2:
                            # TODO, disabled for now, fix in pyFAI.AzimuthalIntegrator.integrat2d where variance is not yet used
                            res, err = res
                        else:
                            err = numpy.zeros_like(res)

                    if i == 0:
                        if "q" not in ds.parent:
                            ds.parent["q"] = numpy.ascontiguousarray(self.workers[meth].radial, dtype=numpy.float32)
                            ds.parent["q"].attrs["unit"] = self.unit
                            ds.parent["q"].attrs["axis"] = "3"
                            ds.parent["q"].attrs["interpretation"] = "scalar"
                        if "chi" not in ds.parent:
                            ds.parent["chi"] = numpy.ascontiguousarray(self.workers[meth].azimuthal, dtype=numpy.float32)
                            ds.parent["chi"].attrs["unit"] = "deg"
                            ds.parent["chi"].attrs["axis"] = "2"
                            ds.parent["chi"].attrs["interpretation"] = "scalar"
                elif meth.startswith("ave"):
                    res = self.workers[meth].process(data, variance=variance,
                                                     normalization_factor=I1_corrected)

                    # TODO: add other units
                    if i == 0 and "q" not in ds.parent:
                        if "log(1+q.nm)" in meth:
                            q = numpy.exp(self.workers[meth].radial) - 1.0
                        elif "log(1+q.A)" in meth:
                            q = (numpy.exp(self.workers[meth].radial) - 1.0) * 0.1
                        elif "log(q.nm)" in meth:
                            q = numpy.exp(self.workers[meth].radial)
                        elif "log10(q.m)" in meth:
                            q = 10 ** (self.workers[meth].radial) * 1e-9
                        else:
                            q = self.workers[meth].radial
                        ds.parent["q"] = numpy.ascontiguousarray(q, dtype=numpy.float32)
                        ds.parent["q"].attrs["unit"] = self.unit
                        ds.parent["q"].attrs["axis"] = "2"
                        ds.parent["q"].attrs["interpretation"] = "scalar"

                    if (variance is not None) and (res.shape[1] == 3):
                        err = res[:, 2]
                    else:
                        err = None
                    res = res[:, 1]
                else:
                    self.log_warning("Unknown/supported method ... %s, skipping" % (meth))
                    continue
                ds[i] = res
                if err is not None:
                    err_ds[i] = err

    def read_data(self, filename):
        """read dark data from a file

        @param filename: HDF5 file containing dark frames
        @return: numpy array with dark
        """
        if not os.path.exists(filename):
            self.log_error("Unable to read dark data from filename %s" % filename,
                           do_raise=True)
        with Nexus(filename, "r") as nxs:
            for entry in nxs.get_entries():
                for instrument in nxs.get_class(entry, "NXinstrument"):
                    for detector in nxs.get_class(instrument, "NXdetector"):
                        data = detector.get("data")
                        if isinstance(data, h5py.Group):
                            if data.attrs.get("NX_class") == "NXdata":
                                # this is an NXdata not a dataset: use the @signal
                                data = data.get(data.attrs.get("signal"))
                        return numpy.array(data)

    def get_solid_angle(self):
        """ calculate the solid angle if needed and return it
        """
        if (self.absolute_solid_angle is None) and self.correct_solid_angle:
            self.absolute_solid_angle = self.ai.solidAngleArray(self.in_shape[-2:], absolute=True)
        return self.absolute_solid_angle

    def teardown(self):
        """Method for cleaning up stuff
        """
        # Finally update the cache:
        to_cache = {}
        for meth, worker in self.workers.items():
            if "ai" in dir(worker):
                to_cache.update(worker.ai._cached_array)

        self.cache.get(self.cache_ai, {}).update(to_cache)

        to_close = {}
        #close also the source
        self.output_ds["source"] = self.images_ds
        for key, ds in self.output_ds.items():
            if not bool(ds):
                #the dataset is None when the file has been closed
                continue 
            try:
                hdf5_file = ds.file
                filename = hdf5_file.filename
            except (RuntimeError, ValueError) as err:
                self.log_warning(f"Unable to retrieve filename of dataset {key}: {err}")
            else:
                to_close[filename] =  hdf5_file
        for filename, hdf5_file in to_close.items():
            try:
                hdf5_file.close()
            except (RuntimeError,ValueError) as err:
                self.log_warning(f"Issue in closing file {filename} {type(err)}: {err}")

        self.ai = None
        self.polarization = None
        self.output["files"] = self.output_hdf5
        Plugin.teardown(self)<|MERGE_RESOLUTION|>--- conflicted
+++ resolved
@@ -7,11 +7,7 @@
 __contact__ = "Jerome.Kieffer@ESRF.eu"
 __license__ = "MIT"
 __copyright__ = "European Synchrotron Radiation Facility, Grenoble, France"
-<<<<<<< HEAD
-__date__ = "04/06/2020"
-=======
 __date__ = "22/06/2020"
->>>>>>> 60c0db6e
 __status__ = "development"
 __version__ = "0.9.0"
 
