--- conflicted
+++ resolved
@@ -9,11 +9,7 @@
 __contact__ = "Jerome.Kieffer@ESRF.eu"
 __license__ = "MIT"
 __copyright__ = "European Synchrotron Radiation Facility, Grenoble, France"
-<<<<<<< HEAD
-__date__ = "23/07/2020"
-=======
 __date__ = "03/09/2020"
->>>>>>> 21e07baf
 __status__ = "development"
 version = "0.3.0"
 
@@ -69,11 +65,8 @@
         Plugin.setup(self, kwargs)
         logger.debug("PluginPyFAIv1_0.setup")
         ai = pyFAI.AzimuthalIntegrator()
-<<<<<<< HEAD
-=======
         #TODO: setup the integrator from the input
 #        sdi = self.input.get("data")
->>>>>>> 21e07baf
 #         if sdi.geometryFit2D is not None:
 #             xsGeometry = sdi.geometryFit2D
 #             detector = self.getDetector(xsGeometry.detector)
@@ -132,12 +125,8 @@
     def process(self):
         Plugin.process(self)
         logger.debug("PluginPyFAIv1_0.process")
-<<<<<<< HEAD
-#         data = EDUtilsArray.getArray(self.dataInput.input)
-=======
         #TODO: read the actual data
         data = 0#EDUtilsArray.getArray(self.dataInput.input)
->>>>>>> 21e07baf
         if self.dataInput.saxsWaxs and self.dataInput.saxsWaxs.value.lower().startswith("s"):
             out = self.ai.saxs(self.data,
                                nbPt=self.nbPt,
