#!/usr/bin/env python3
# -*- coding: utf-8 -*-

"""Data Analysis plugin for BM29: BioSaxs

* IntegrateMultiframe: perform the integration of many frames contained in a HDF5 file and average them  
 
"""

__authors__ = ["Jérôme Kieffer"]
__contact__ = "Jerome.Kieffer@ESRF.eu"
__license__ = "MIT"
__copyright__ = "European Synchrotron Radiation Facility, Grenoble, France"
<<<<<<< HEAD
__date__ = "22/07/2020"
=======
__date__ = "03/09/2020"
>>>>>>> 69617e51
__status__ = "development"
__version__ = "0.2.0"

import os
import json
from urllib3.util import parse_url
from collections import namedtuple
from dahu.plugin import Plugin
from dahu.factory import register
from dahu.utils import fully_qualified_name
import logging
logger = logging.getLogger("bm29.integrate")
import numpy
try:
    import numexpr
except ImportError:
    logger.error("Numexpr is not installed, falling back on numpy's implementations")
    numexpr = None
import h5py
import fabio
import pyFAI, pyFAI.azimuthalIntegrator
import freesas, freesas.cormap

#from pyFAI.azimuthalIntegrator import AzimuthalIntegrator
from .common import Sample, Ispyb, get_equivalent_frames, cmp_int, cmp_float, get_integrator, KeyCache,\
                    method, polarization_factor,Nexus, get_isotime, SAXS_STYLE, NORMAL_STYLE
from .ispyb import IspybConnector

IntegrationResult = namedtuple("IntegrationResult", "radial intensity sigma")
CormapResult = namedtuple("CormapResult", "probability count tomerge")
AverageResult = namedtuple("AverageResult", "average deviation")


@register
class IntegrateMultiframe(Plugin):
    """perform the integration of many frames contained in a HDF5 file and average them
    
    Input parameters:
    :param poni_file: configuration of the geometry
    :param input_file: path for the HDF5 file
    
    Typical JSON file:
    {
      "input_file": "/tmp/file1.h5",
      "output_file": "/tmp/file1.h5", # optional
      "max_frame": 1000,
      "frame_ids": [101, 102],
      "time_stamps": [1580985678.47, 1580985678.58],
      "monitor_values": [1, 1.1],
      "storage_ring_current": [199.6, 199.5]
      "exposure_time": 0.1, 
      "normalisation_factor": 1.0,
      "poni_file": "/tmp/example.poni",
      "mask_file": "/tmp/mask.edf",
      "npt": 1000,
      "energy": 12.0, #keV
      "fidelity_abs": 0.1,
      "fidelity_rel": 0.5,
      "sample": {
        "name": "bsa",
        "description": "protein description like Bovine Serum Albumin",
        "buffer": "description of buffer, pH, ...",
        "concentration": 0,
        "hplc": "column name and chromatography conditions",
        "temperature": 20,
        "temperature_env": 20},  
      "ispyb": {
        "url": "http://ispyb.esrf.fr:1234",
        "login": "mx1234",
        "passwd": "secret",
        "pyarch": "/data/pyarch/mx1234/sample", 
        "measurement_id": -1,
        "collection_id": -1
       } 
    }
    """
    
    COPY_IMAGES=False
    
    def __init__(self):
        Plugin.__init__(self)
        self.sample = None
        self.ispyb = None
        self.input_file = None
        self._input_frames = None
        self.output_file = None
        self.nxs = None 
        self.nb_frames = None
        self.ai = None
        self.npt = 1000
        self.unit = pyFAI.units.to_unit("q_nm^-1") 
        # self.polarization_factor = 0.9 --> constant
        self.poni = self.mask = None
        self.energy = None 
        #self.method = IntegrationMethod.select_method(1, "no", "csr", "opencl")[0] -> constant
        self.monitor_values = None
        self.normalization_factor = None
        self.to_pyarch = {} #contains all the stuff to be sent to Ispyb and pyarch

    def setup(self, kwargs=None):
        logger.debug("IntegrateMultiframe.setup")
        Plugin.setup(self, kwargs)
        
        self.ispyb = Ispyb._fromdict(self.input.get("ispyb", {}))
        self.sample = Sample._fromdict(self.input.get("sample", {}))
        if not self.sample.name:
            self.sample = Sample("Unknown sample", *self.sample[1:])

        self.input_file = self.input.get("input_file")
        if self.input_file is None:
            self.log_error("No input file provided", do_raise=True)
        self.output_file = self.input.get("output_file")
        if self.output_file is None:
            lst = list(os.path.splitext(self.input_file))
            lst.insert(1, "-integrate")
            self.output_file = "".join(lst)
            self.log_warning(f"No output file provided, using: {self.output_file}")
        self.nb_frames = len(self.input.get("frame_ids", []))
        self.npt = self.input.get("npt", self.npt)
        self.unit = pyFAI.units.to_unit(self.input.get("unit", self.unit))
        self.poni = self.input.get("poni_file")
        if self.poni is None:
            self.log_error("No poni-file provided! aborting", do_raise=True)
        self.mask = self.input.get("mask_file")
        self.energy = self.input.get("energy")
        if self.energy is None:
            self.log_error("No energy provided! aborting", do_raise=True)
        else:
            self.energy = numpy.float32(self.energy) #It is important to fix the datatype of the energy
        self.monitor_values = numpy.array(self.input.get("monitor_values", 1), dtype=numpy.float64)
        self.normalization_factor = float(self.input.get("normalization_factor", 1))
        
    def teardown(self):
        Plugin.teardown(self)
        logger.debug("IntegrateMultiframe.teardown")
        # export the output file location
        self.output["output_file"] = self.output_file
        if self.nxs is not None:
            self.nxs.close()
        if self.ai is not None:
            self.ai = None
        # clean cache
        if self._input_frames is not None:
            self._input_frames = None
        self.monitor_values = None
        self.to_pyarch = None
        self.ispyb = None
        

    @property
    def input_frames(self):
        "For performance reasons, all frames are read in one bloc and cached, this returns a 3D numpy array"
        if self._input_frames is None:
            try:
                with Nexus(self.input_file, "r") as nxs:
                    entry = nxs.get_entries()[0]
                    if "measurement" in entry:
                        measurement = entry["measurement"]
                    else:
                        self.log_error("No measurement in entry: %s of data_file: %s" % (entry, self.input_file))
                    self._input_frames = measurement["data"][...]
            except Exception as err:
                self.log_error("%s: %s"%(type(err),str(err)), do_raise=True)
        return self._input_frames

    def process(self):
        "does the integration of a set of frames"
        logger.debug("IntegrateMultiframe.process")
        self.ai = get_integrator(KeyCache(self.npt, self.unit, self.poni, self.mask, self.energy))
        self.create_nexus()
        self.send_to_ispyb()

    def create_nexus(self):
        creation_time = os.stat(self.input_file).st_ctime
        nxs = self.nxs = Nexus(self.output_file, mode="w", creator="dahu")
        
        entry_grp = nxs.new_entry("entry", self.input.get("plugin_name", "dahu"), 
                              title='BioSaxs multiframe integration', 
                              force_time=get_isotime(creation_time))
        nxs.h5.attrs["default"] = entry_grp.name
        
        # Configuration
        cfg_grp = nxs.new_class(entry_grp, "configuration", "NXnote")
        cfg_grp.create_dataset("data", data=json.dumps(self.input, indent=2, separators=(",\r\n", ":\t")))
        cfg_grp.create_dataset("format", data = "text/json")

        
        #Process 0: Measurement group
        measurement_grp = nxs.new_class(entry_grp, "0_measurement", "NXdata")
        measurement_grp.attrs["SILX_style"] = SAXS_STYLE
        #Instrument
        instrument_grp = nxs.new_instrument(entry_grp, "BM29")
        instrument_grp["name"] = "BioSaxs"
        source_grp = nxs.new_class(instrument_grp, "ESRF", "NXsource")
        source_grp["type"] = "Synchrotron X-ray source"
        source_grp["name"] = "European Synchrotron Radiation Facility"
        source_grp["probe"] = "X-ray"
        current = numpy.ascontiguousarray(self.input.get("storage_ring_current", []), dtype=numpy.float32)
        current_ds = source_grp.create_dataset("current", 
                                               data=current)
        current_ds.attrs["units"] = "mA"
        current_ds.attrs["interpretation"] = "spectrum"
    
        #Sample:
        sample_grp = nxs.new_class(entry_grp, self.sample.name, "NXsample")
        if self.sample.description is not None:
            sample_grp["description"] = self.sample.description
        if self.sample.concentration is not None:
            concentration_ds = sample_grp.create_dataset("concentration", data=self.sample.concentration)
            concentration_ds.attrs["units"] = "mg/mL"
        if self.sample.buffer is not None:
            buffer_ds = sample_grp.create_dataset("buffer", data=self.sample.buffer)
            buffer_ds.attrs["comment"] = "Buffer description"
        if self.sample.hplc:
            hplc_ds = sample_grp.create_dataset("hplc", data=self.sample.hplc)
            hplc_ds.attrs["comment"] = "Conditions for HPLC experiment"
        if self.sample.temperature is not None:
            tempe_ds = sample_grp.create_dataset("temperature", data=self.sample.temperature)
            tempe_ds.attrs["units"] = "°C"
            tempe_ds.attrs["comment"] = "Exposure temperature"
        if self.sample.temperature_env is not None:
            tempv_ds = sample_grp.create_dataset("temperature_env", data=self.sample.temperature_env)
            tempv_ds.attrs["units"] = "°C"
            tempv_ds.attrs["comment"] = "Storage temperature"
        
        monochromator_grp = nxs.new_class(instrument_grp, "multilayer", "NXmonochromator")
        wl_ds = monochromator_grp.create_dataset("wavelength", data=numpy.float32(self.ai.wavelength*1e10))
        wl_ds.attrs["units"] = "Å" 
        wl_ds.attrs["resolution"] = 0.014
        nrj_ds = monochromator_grp.create_dataset("energy", data=self.energy)
        nrj_ds.attrs["units"] = "keV" 
        nrj_ds.attrs["resolution"] = 0.014
        
        detector_grp = nxs.new_class(instrument_grp, str(self.ai.detector), "NXdetector")
        dist_ds = detector_grp.create_dataset("distance", data=self.ai.dist)
        dist_ds.attrs["units"] = "m"
        xpix_ds = detector_grp.create_dataset("x_pixel_size", data=self.ai.pixel2)
        xpix_ds.attrs["units"] = "m"
        ypix_ds = detector_grp.create_dataset("y_pixel_size", data= self.ai.pixel1)
        ypix_ds.attrs["units"] ="m"
        f2d = self.ai.getFit2D()
        xbc_ds = detector_grp.create_dataset("beam_center_x", data=f2d["centerX"])
        xbc_ds.attrs["units"] = "pixel"
        ybc_ds = detector_grp.create_dataset("beam_center_y", data=f2d["centerY"])
        ybc_ds.attrs["units"] = "pixel"
        mask = self.ai.detector.mask
        mask_ds = detector_grp.create_dataset("pixel_mask", data=mask, **cmp_int)
        mask_ds.attrs["interpretation"] = "image"
        mask_ds.attrs["long_name"] = "Mask for invalid/hidden pixels"
        mask_ds.attrs["filename"] = self.input.get("mask_file")
        ct_ds = detector_grp.create_dataset("count_time",data=self.input.get("exposure_time"))
        ct_ds.attrs["units"] = "s"
        time_ds = detector_grp.create_dataset("time_stamps",
                                              data=numpy.ascontiguousarray(self.input.get("time_stamps", []), dtype=numpy.float64))
        time_ds.attrs["interpretation"] = "spectrum"
        if self.COPY_IMAGES:
            data = self.input_frames
            frames_ds = detector_grp.create_dataset("frames",
                                                     data=data,
                                                     chunks=(1,)+data.shape[-2:],
                                                     **cmp_int)
            frames_ds.attrs["interpretation"] = "image"
            measurement_grp["images"] = frames_ds
        else: #use external links
            with Nexus(self.input_file, "r") as nxsr:
                entry = nxsr.get_entries()[0]
                if "measurement" in entry:
                    measurement = entry["measurement"]
                else:
                    self.log_error("No measurement in entry: %s of data_file: %s" % (entry, self.input_file))
                h5path = measurement["data"].name
            rel_path = os.path.relpath(os.path.abspath(self.input_file), os.path.dirname(os.path.abspath(self.output_file)))
            measurement_grp["images"] = detector_grp["frames"] = h5py.ExternalLink(rel_path, h5path)            
            
        measurement_grp.attrs["signal"] = "images"
        
        diode_grp = nxs.new_class(instrument_grp, "beamstop_diode", "NXdetector")
        diode_ds = diode_grp.create_dataset("diode", 
                                            data = numpy.ascontiguousarray(self.monitor_values,numpy.float32))
        diode_ds.attrs["interpretation"] = "spectrum"
        diode_ds.attrs["comment"] = "I1 = raw flux (I0) multiplied with the absorption of the sample"
        nf_ds = diode_grp.create_dataset("normalization_factor", data=self.normalization_factor)
        nf_ds.attrs["comment"] = "used to convert in abolute scattering"
        
        # few hard links
        measurement_grp["diode"] = diode_ds
        measurement_grp["time_stamps"] = time_ds
        measurement_grp["ring_curent"] = current_ds
    
    # Process 1: pyFAI
        integration_grp = nxs.new_class(entry_grp, "1_integration", "NXprocess")
        integration_grp["sequence_index"] = 1
        integration_grp["program"] = "pyFAI"
        integration_grp["version"] = pyFAI.version
        integration_grp["date"] = get_isotime()
        cfg_grp = nxs.new_class(integration_grp, "configuration", "NXnote")
        cfg_grp.create_dataset("data", data=json.dumps(self.ai.get_config(), indent=2, separators=(",\r\n", ": ")))
        cfg_grp.create_dataset("format", data = "text/json")
        cfg_grp.create_dataset("file_name", data = self.poni)
        pol_ds = cfg_grp.create_dataset("polarization_factor", data=polarization_factor)
        pol_ds.attrs["comment"] = "Between -1 and +1, 0 for circular"
        cfg_grp.create_dataset("integration_method", data=json.dumps(method.method._asdict()))
        integration_data = nxs.new_class(integration_grp, "results", "NXdata")
        integration_grp.attrs["SILX_style"] = SAXS_STYLE
        integration_grp.attrs["default"] = integration_data.name
        integration_grp.attrs["title"] = str(self.sample)
        
    # Stage 1 processing: Integration frame per frame
        integrate1_results = self.process1_integration(self.input_frames)
        
        radial_unit, unit_name = str(self.unit).split("_", 1)
        q_ds = integration_data.create_dataset(radial_unit, data=numpy.ascontiguousarray(integrate1_results.radial, numpy.float32))
        q_ds.attrs["units"] = unit_name
        q_ds.attrs["long_name"] = "Scattering vector q (nm⁻¹)"

        int_ds = integration_data.create_dataset("I", data=numpy.ascontiguousarray(integrate1_results.intensity, dtype=numpy.float32))
        std_ds = integration_data.create_dataset("errors", data=numpy.ascontiguousarray(integrate1_results.sigma, dtype=numpy.float32))
        integration_data.attrs["signal"] = "I"
        integration_data.attrs["axes"] = [".", radial_unit]
        integration_data.attrs["SILX_style"] = SAXS_STYLE
        
        int_ds.attrs["interpretation"] = "spectrum" 
        int_ds.attrs["units"] = "arbitrary"
        int_ds.attrs["long_name"] = "Intensity (absolute, normalized on water)"
        #int_ds.attrs["uncertainties"] = "errors" This does not work
        int_ds.attrs["scale"] = "log"
        std_ds.attrs["interpretation"] = "spectrum"

        sum_ds = integration_data.create_dataset("sum", data=numpy.ascontiguousarray(integrate1_results.intensity.sum(axis=-1), dtype=numpy.float32))
        sum_ds.attrs["interpretation"] = "spectrum" 

        
    # Process 2: Freesas cormap 
        cormap_grp = nxs.new_class(entry_grp, "2_correlation_mapping", "NXprocess")
        cormap_grp["sequence_index"] = 2
        cormap_grp["program"] = "freesas.cormap"
        cormap_grp["version"] = freesas.version
        cormap_grp["date"] = get_isotime()
        cormap_data = nxs.new_class(cormap_grp, "results", "NXdata")
        cormap_data.attrs["SILX_style"] = NORMAL_STYLE
        cfg_grp = nxs.new_class(cormap_grp, "configuration", "NXcollection")
        
        fidelity_abs = self.input.get("fidelity_abs", 0)
        fidelity_rel = self.input.get("fidelity_rel", 0)
        cfg_grp["fidelity_abs"] = fidelity_abs
        cfg_grp["fidelity_rel"] = fidelity_rel
        
    # Stage 2 processing   
        cormap_results = self.process2_cormap(integrate1_results.intensity, fidelity_abs, fidelity_rel)
        cormap_data.attrs["signal"] = "probability"
        cormap_ds = cormap_data.create_dataset("probability", data=cormap_results.probability)
        cormap_ds.attrs["interpretation"] = "image"
        cormap_ds.attrs["long_name"] = "Probability to be the same"
        
        count_ds = cormap_data.create_dataset("count", data=cormap_results.count)
        count_ds.attrs["interpretation"] = "image"
        count_ds.attrs["long_name"] = "Longest sequence where curves do not cross each other"
        
        to_merge_ds = cormap_data.create_dataset("to_merge", data=numpy.arange(*cormap_results.tomerge, dtype=numpy.uint16))
        to_merge_ds.attrs["long_name"] = "Index of equivalent frames"
        cormap_grp.attrs["default"] = cormap_data.name
        if self.ispyb.url:
            self.to_pyarch["merged"] = cormap_results.tomerge

        
    # Process 3: time average and standard deviation
        average_grp = nxs.new_class(entry_grp, "3_time_average", "NXprocess")
        average_grp["sequence_index"] = 3
        average_grp["program"] = fully_qualified_name(self.__class__)
        average_grp["version"] = __version__
        average_data = nxs.new_class(average_grp, "results", "NXdata")
        average_data.attrs["SILX_style"] = SAXS_STYLE
        average_data.attrs["signal"] = "intensity_normed"
        
    # Stage 3 processing
        res3 = self.process3_average(cormap_results.tomerge)    
        int_avg_ds =  average_data.create_dataset("intensity_normed", 
                                                  data=numpy.ascontiguousarray(res3.average, dtype=numpy.float32),
                                                  **cmp_float)
        int_avg_ds.attrs["interpretation"] = "image"
        int_avg_ds.attrs["formula"] = "sum_i(signal_i))/sum_i(normalization_i)"
        int_std_ds =  average_data.create_dataset("intensity_std", 
                                                   data=numpy.ascontiguousarray(res3.deviation, dtype=numpy.float32),
                                                   **cmp_float)
        int_std_ds.attrs["interpretation"] = "image"    
        int_std_ds.attrs["formula"] = "sqrt(sum_i(variance_i))/sum(normalization_i)"
        int_std_ds.attrs["method"] = "Propagated error from weighted mean assuming poissonian behavour of every data-point"
        average_grp.attrs["default"] = average_data.name
        
    # Process 4: Azimuthal integration of the time average image
        ai2_grp = nxs.new_class(entry_grp, "4_azimuthal_integration", "NXprocess")
        ai2_grp["sequence_index"] = 4
        ai2_grp["program"] = "pyFAI"
        ai2_grp["version"] = pyFAI.version
        ai2_grp["date"] = get_isotime()
        ai2_data = nxs.new_class(ai2_grp, "results", "NXdata")
        ai2_data.attrs["signal"] = "I"
        ai2_data.attrs["axes"] = radial_unit
        ai2_data.attrs["SILX_style"] = SAXS_STYLE
        ai2_data.attrs["title"] = str(self.sample)

        ai2_grp["configuration"]=integration_grp["configuration"]
        #ai2_grp["polarization_factor"] = integration_grp["polarization_factor"]
        #ai2_grp["integration_method"] = integration_grp["integration_method"]
        ai2_grp.attrs["default"] = ai2_data.name

    # Stage 4 processing
        intensity_std = res3.deviation
        if numexpr is None:
            variance = intensity_std*intensity_std
        else:
            variance = numexpr.evaluate("intensity_std**2")
        res2 = self.ai._integrate1d_ng(res3.average, self.npt, 
                                       variance=variance,
                                       polarization_factor=polarization_factor,
                                       unit=self.unit,
                                       safe=False,
                                       method=method)
        if self.ispyb.url:
            self.to_pyarch["avg"] = res2
        ai2_q_ds = ai2_data.create_dataset(radial_unit,
                                           data=numpy.ascontiguousarray(res2.radial, dtype=numpy.float32))
        ai2_q_ds.attrs["units"] = unit_name
        ai2_q_ds.attrs["long_name"] = "Scattering vector q (nm⁻¹)"
        
        ai2_int_ds = ai2_data.create_dataset("I", data=numpy.ascontiguousarray(res2.intensity, dtype=numpy.float32))
        ai2_std_ds = ai2_data.create_dataset("errors", 
                                             data=numpy.ascontiguousarray(res2.sigma, dtype=numpy.float32))
        
        
        ai2_int_ds.attrs["interpretation"] ="spectrum"     
        ai2_int_ds.attrs["units"] = "arbitrary"
        ai2_int_ds.attrs["long_name"] = "Intensity (absolute, normalized on water)"
        #ai2_int_ds.attrs["uncertainties"] = "errors" #this does not work
        ai2_std_ds.attrs["interpretation"] ="spectrum"
        ai2_int_ds.attrs["units"] = "arbitrary"
        #Finally declare the default entry and default dataset ...
        entry_grp.attrs["default"] = ai2_data.name
    
    def process1_integration(self, data):
        "First step of the processing, integrate all frames, return a IntegrationResult namedtuple"
        logger.debug("in process1_integration")
        intensity = numpy.empty((self.nb_frames, self.npt), dtype=numpy.float32)
        sigma = numpy.empty((self.nb_frames, self.npt), dtype=numpy.float32)
        idx = 0
        for i1, frame in zip(self.monitor_values, data):
            res = self.ai._integrate1d_ng(frame, self.npt, 
                                          normalization_factor=i1/self.normalization_factor,
                                          error_model="poisson",
                                          polarization_factor=polarization_factor,
                                          unit=self.unit,
                                          safe=False,
                                          method=method)
            intensity[idx] = res.intensity
            sigma[idx] = res.sigma
            if self.ispyb.url:
                self.to_pyarch[idx] = res
            idx += 1
        return IntegrationResult(res.radial, intensity, sigma)

    def process2_cormap(self, curves, fidelity_abs, fidelity_rel):
        "Take the integrated data as input, returns a CormapResult namedtuple"
        logger.debug("in process2_cormap")
        count = numpy.empty((self.nb_frames, self.nb_frames), dtype=numpy.uint16)
        proba = numpy.empty((self.nb_frames, self.nb_frames), dtype=numpy.float32)
        for i in range(self.nb_frames):
            proba[i, i] = 1.0
            count[i, i] = 0
            for j in range(i):
                res = freesas.cormap.gof(curves[i], curves[j])
                proba[i,j] = proba[j,i] = res.P
                count[i,j] = count[j,i] = res.c
        tomerge = get_equivalent_frames(proba, fidelity_abs, fidelity_rel)
        return CormapResult(proba, count, tomerge)
        
    def process3_average(self, tomerge):
        "Average out the valid frames and return an AverageResult namedtuple"
        logger.debug("in process3_average")
        valid_slice = slice(*tomerge)
        mask = self.ai.detector.mask
        sum_data = (self.input_frames[valid_slice]).sum(axis=0)
        sum_norm = (numpy.array(self.monitor_values)[valid_slice]).sum()/self.normalization_factor
        if numexpr is not None:
            #Numexpr is many-times faster than numpy when it comes to element-wise operations
            intensity_avg = numexpr.evaluate("where(mask==0, sum_data/sum_norm, 0.0)")
            intensity_std = numexpr.evaluate("where(mask==0, sqrt(sum_data)/sum_norm, 0.0)")
        else:            
            intensity_avg = sum_data/sum_norm
            intensity_std = numpy.sqrt(sum_data)/sum_norm
            wmask = numpy.where(mask)
            intensity_avg[wmask] = 0.0
            intensity_std[wmask] = 0.0
        return AverageResult(intensity_avg, intensity_std)
    
    def send_to_ispyb(self):
<<<<<<< HEAD
        if self.ispyb.url:
            ispyb = IspybConnector(*self.ispyb)
            ispyb.send_averaged(self.to_pyarch)
=======
        if self.ispyb.url and parse_url(self.ispyb.url).host:
            ispyb = IspybConnector(*self.ispyb)
            ispyb.send_averaged(self.to_pyarch)
        else:
            self.log_warning("Not sending to ISPyB: no valid URL %s"%self.ispyb.url)
>>>>>>> 69617e51
<|MERGE_RESOLUTION|>--- conflicted
+++ resolved
@@ -11,11 +11,7 @@
 __contact__ = "Jerome.Kieffer@ESRF.eu"
 __license__ = "MIT"
 __copyright__ = "European Synchrotron Radiation Facility, Grenoble, France"
-<<<<<<< HEAD
-__date__ = "22/07/2020"
-=======
 __date__ = "03/09/2020"
->>>>>>> 69617e51
 __status__ = "development"
 __version__ = "0.2.0"
 
@@ -511,14 +507,8 @@
         return AverageResult(intensity_avg, intensity_std)
     
     def send_to_ispyb(self):
-<<<<<<< HEAD
-        if self.ispyb.url:
-            ispyb = IspybConnector(*self.ispyb)
-            ispyb.send_averaged(self.to_pyarch)
-=======
         if self.ispyb.url and parse_url(self.ispyb.url).host:
             ispyb = IspybConnector(*self.ispyb)
             ispyb.send_averaged(self.to_pyarch)
         else:
-            self.log_warning("Not sending to ISPyB: no valid URL %s"%self.ispyb.url)
->>>>>>> 69617e51
+            self.log_warning("Not sending to ISPyB: no valid URL %s"%self.ispyb.url)