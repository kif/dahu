--- conflicted
+++ resolved
@@ -11,11 +11,7 @@
 __contact__ = "Jerome.Kieffer@ESRF.eu"
 __license__ = "MIT"
 __copyright__ = "European Synchrotron Radiation Facility, Grenoble, France"
-<<<<<<< HEAD
-__date__ = "27/05/2020"
-=======
 __date__ = "10/06/2020"
->>>>>>> b6be14cf
 __status__ = "development"
 __version__ = "0.2.0"
 
@@ -39,13 +35,8 @@
 import freesas, freesas.cormap
 
 #from pyFAI.azimuthalIntegrator import AzimuthalIntegrator
-<<<<<<< HEAD
-from .common import Sample, Ispyb, get_equivalent_frames, get_integrator, KeyCache,\
-                    method, polarization_factor,Nexus, get_isotime, cmp_float, cmp_int
-=======
-from .common import Sample, Ispyb, get_equivalent_frames, int_cmp, float_cmp, get_integrator, KeyCache,\
+from .common import Sample, Ispyb, get_equivalent_frames, cmp_int, cmp_float, get_integrator, KeyCache,\
                     method, polarization_factor,Nexus, get_isotime, SAXS_STYLE
->>>>>>> b6be14cf
 
 
 IntegrationResult = namedtuple("IntegrationResult", "radial intensity sigma")
@@ -260,11 +251,7 @@
         ybc_ds = detector_grp.create_dataset("beam_center_y", data=f2d["centerY"])
         ybc_ds.attrs["units"] = "pixel"
         mask = self.ai.detector.mask
-<<<<<<< HEAD
         mask_ds = detector_grp.create_dataset("pixel_mask", data=mask, **cmp_int)
-=======
-        mask_ds = detector_grp.create_dataset("pixel_mask", data=mask, **int_cmp)
->>>>>>> b6be14cf
         mask_ds.attrs["interpretation"] = "image"
         mask_ds.attrs["long_name"] = "Mask for invalid/hidden pixels"
         mask_ds.attrs["filename"] = self.input.get("mask_file")
@@ -278,11 +265,7 @@
             frames_ds = detector_grp.create_dataset("frames",
                                                      data=data,
                                                      chunks=(1,)+data.shape[-2:],
-<<<<<<< HEAD
                                                      **cmp_int)
-=======
-                                                     **int_cmp)
->>>>>>> b6be14cf
             frames_ds.attrs["interpretation"] = "image"
             measurement_grp["images"] = frames_ds
         else: #use external links
@@ -323,9 +306,10 @@
         cfg_grp.create_dataset("file_name", data = self.poni)
         pol_ds = cfg_grp.create_dataset("polarization_factor", data=polarization_factor)
         pol_ds.attrs["comment"] = "Between -1 and +1, 0 for circular"
-        cfg_grp.create_dataset("integration_method", data=json.dumps(method.method._asdict()))
+        integration_grp.create_dataset("integration_method", data=json.dumps(method.method._asdict()))
         integration_data = nxs.new_class(integration_grp, "results", "NXdata")
         integration_grp.attrs["default"] = integration_data.name
+        
         
     # Stage 1 processing: Integration frame per frame
         integrate1_results = self.process1_integration(self.input_frames)
@@ -339,11 +323,7 @@
         std_ds = integration_data.create_dataset("errors", data=numpy.ascontiguousarray(integrate1_results.sigma, dtype=numpy.float32))
         integration_data.attrs["signal"] = "I"
         integration_data.attrs["axes"] = [".", radial_unit]
-<<<<<<< HEAD
-        #integration_data.attrs["axes"] = numpy.array([".", radial_unit], dtype=h5py.string_dtype(encoding='utf-8'))
-=======
         integration_data.attrs["SILX_style"] = SAXS_STYLE
->>>>>>> b6be14cf
         
         int_ds.attrs["interpretation"] = "spectrum" 
         int_ds.attrs["units"] = "arbitrary"
@@ -355,6 +335,7 @@
         sum_ds = integration_data.create_dataset("sum", data=numpy.ascontiguousarray(integrate1_results.intensity.sum(axis=-1), dtype=numpy.float32))
         sum_ds.attrs["interpretation"] = "spectrum" 
 
+        
     # Process 2: Freesas cormap 
         cormap_grp = nxs.new_class(entry_grp, "2_correlation_mapping", "NXprocess")
         cormap_grp["sequence_index"] = 2
@@ -397,20 +378,12 @@
         res3 = self.process3_average(cormap_results.tomerge)    
         int_avg_ds =  average_data.create_dataset("intensity_normed", 
                                                   data=numpy.ascontiguousarray(res3.average, dtype=numpy.float32),
-<<<<<<< HEAD
                                                   **cmp_float)
-=======
-                                                  **float_cmp)
->>>>>>> b6be14cf
         int_avg_ds.attrs["interpretation"] = "image"
         int_avg_ds.attrs["formula"] = "sum_i(signal_i))/sum_i(normalization_i)"
         int_std_ds =  average_data.create_dataset("intensity_std", 
                                                    data=numpy.ascontiguousarray(res3.deviation, dtype=numpy.float32),
-<<<<<<< HEAD
                                                    **cmp_float)
-=======
-                                                   **float_cmp)
->>>>>>> b6be14cf
         int_std_ds.attrs["interpretation"] = "image"    
         int_std_ds.attrs["formula"] = "sqrt(sum_i(variance_i))/sum(normalization_i)"
         int_std_ds.attrs["method"] = "Propagated error from weighted mean assuming poissonian behavour of every data-point"
@@ -428,6 +401,8 @@
         ai2_data.attrs["SILX_style"] = SAXS_STYLE
 
         ai2_grp["configuration"]=integration_grp["configuration"]
+        #ai2_grp["polarization_factor"] = integration_grp["polarization_factor"]
+        #ai2_grp["integration_method"] = integration_grp["integration_method"]
         ai2_grp.attrs["default"] = ai2_data.name
 
     # Stage 4 processing
