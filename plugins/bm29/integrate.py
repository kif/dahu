#!/usr/bin/env python3
# -*- coding: utf-8 -*-

"""Data Analysis plugin for BM29: BioSaxs

* IntegrateMultiframe: perform the integration of many frames contained in a HDF5 file and average them  
 
"""

__authors__ = ["Jérôme Kieffer"]
__contact__ = "Jerome.Kieffer@ESRF.eu"
__license__ = "MIT"
__copyright__ = "European Synchrotron Radiation Facility, Grenoble, France"
<<<<<<< HEAD
__date__ = "22/07/2020"
=======
__date__ = "03/09/2020"
>>>>>>> 6f0fe346
__status__ = "development"
__version__ = "0.2.0"

import os
import json
from urllib3.util import import parse_url
from collections import namedtuple
from dahu.plugin import Plugin
from dahu.factory import register
from dahu.utils import fully_qualified_name
import logging
logger = logging.getLogger("bm29.integrate")
import numpy
try:
    import numexpr
except ImportError:
    logger.error("Numexpr is not installed, falling back on numpy's implementations")
    numexpr = None
import h5py
import fabio
import pyFAI, pyFAI.azimuthalIntegrator
import freesas, freesas.cormap

#from pyFAI.azimuthalIntegrator import AzimuthalIntegrator
from .common import Sample, Ispyb, get_equivalent_frames, cmp_int, cmp_float, get_integrator, KeyCache,\
                    method, polarization_factor,Nexus, get_isotime, SAXS_STYLE, NORMAL_STYLE
from .ispyb import IspybConnector

IntegrationResult = namedtuple("IntegrationResult", "radial intensity sigma")
CormapResult = namedtuple("CormapResult", "probability count tomerge")
AverageResult = namedtuple("AverageResult", "average deviation")


@register
class IntegrateMultiframe(Plugin):
    """perform the integration of many frames contained in a HDF5 file and average them
    
    Input parameters:
    :param poni_file: configuration of the geometry
    :param input_file: path for the HDF5 file
    
    Typical JSON file:
    {
      "input_file": "/tmp/file1.h5",
      "output_file": "/tmp/file1.h5", # optional
      "max_frame": 1000,
      "frame_ids": [101, 102],
      "time_stamps": [1580985678.47, 1580985678.58],
      "monitor_values": [1, 1.1],
      "storage_ring_current": [199.6, 199.5]
      "exposure_time": 0.1, 
      "normalisation_factor": 1.0,
      "poni_file": "/tmp/example.poni",
      "mask_file": "/tmp/mask.edf",
      "npt": 1000,
      "energy": 12.0, #keV
      "fidelity_abs": 0.1,
      "fidelity_rel": 0.5,
      "sample": {
        "name": "bsa",
        "description": "protein description like Bovine Serum Albumin",
        "buffer": "description of buffer, pH, ...",
        "concentration": 0,
        "hplc": "column name and chromatography conditions",
        "temperature": 20,
        "temperature_env": 20},  
      "ispyb": {
        "url": "http://ispyb.esrf.fr:1234",
        "login": "mx1234",
        "passwd": "secret",
        "pyarch": "/data/pyarch/mx1234/sample", 
        "measurement_id": -1,
        "collection_id": -1
       } 
    }
    """
    
    COPY_IMAGES=False
    
    def __init__(self):
        Plugin.__init__(self)
        self.sample = None
        self.ispyb = None
        self.input_file = None
        self._input_frames = None
        self.output_file = None
        self.nxs = None 
        self.nb_frames = None
        self.ai = None
        self.npt = 1000
        self.unit = pyFAI.units.to_unit("q_nm^-1") 
        # self.polarization_factor = 0.9 --> constant
        self.poni = self.mask = None
        self.energy = None 
        #self.method = IntegrationMethod.select_method(1, "no", "csr", "opencl")[0] -> constant
        self.monitor_values = None
        self.normalization_factor = None
        self.to_pyarch = {} #contains all the stuff to be sent to Ispyb and pyarch

    def setup(self, kwargs=None):
        logger.debug("IntegrateMultiframe.setup")
        Plugin.setup(self, kwargs)
        
        self.ispyb = Ispyb._fromdict(self.input.get("ispyb", {}))
        self.sample = Sample._fromdict(self.input.get("sample", {}))
        if not self.sample.name:
            self.sample = Sample("Unknown sample", *self.sample[1:])

        self.input_file = self.input.get("input_file")
        if self.input_file is None:
            self.log_error("No input file provided", do_raise=True)
        self.output_file = self.input.get("output_file")
        if self.output_file is None:
            lst = list(os.path.splitext(self.input_file))
            lst.insert(1, "-integrate")
            self.output_file = "".join(lst)
            self.log_warning(f"No output file provided, using: {self.output_file}")
        self.nb_frames = len(self.input.get("frame_ids", []))
        self.npt = self.input.get("npt", self.npt)
        self.unit = pyFAI.units.to_unit(self.input.get("unit", self.unit))
        self.poni = self.input.get("poni_file")
        if self.poni is None:
            self.log_error("No poni-file provided! aborting", do_raise=True)
        self.mask = self.input.get("mask_file")
        self.energy = self.input.get("energy")
        if self.energy is None:
            self.log_error("No energy provided! aborting", do_raise=True)
        else:
            self.energy = numpy.float32(self.energy) #It is important to fix the datatype of the energy
        self.monitor_values = numpy.array(self.input.get("monitor_values", 1), dtype=numpy.float64)
        self.normalization_factor = float(self.input.get("normalization_factor", 1))
        
    def teardown(self):
        Plugin.teardown(self)
        logger.debug("IntegrateMultiframe.teardown")
        # export the output file location
        self.output["output_file"] = self.output_file
        if self.nxs is not None:
            self.nxs.close()
        if self.ai is not None:
            self.ai = None
        # clean cache
        if self._input_frames is not None:
            self._input_frames = None
        self.monitor_values = None
        self.to_pyarch = None
        self.ispyb = None
        

    @property
    def input_frames(self):
        "For performance reasons, all frames are read in one bloc and cached, this returns a 3D numpy array"
        if self._input_frames is None:
            try:
                with Nexus(self.input_file, "r") as nxs:
                    entry = nxs.get_entries()[0]
                    if "measurement" in entry:
                        measurement = entry["measurement"]
                    else:
                        self.log_error("No measurement in entry: %s of data_file: %s" % (entry, self.input_file))
                    self._input_frames = measurement["data"][...]
            except Exception as err:
                self.log_error("%s: %s"%(type(err),str(err)), do_raise=True)
        return self._input_frames

    def process(self):
        "does the integration of a set of frames"
        logger.debug("IntegrateMultiframe.process")
        self.ai = get_integrator(KeyCache(self.npt, self.unit, self.poni, self.mask, self.energy))
        self.create_nexus()
        self.send_to_ispyb()

    def create_nexus(self):
        creation_time = os.stat(self.input_file).st_ctime
        nxs = self.nxs = Nexus(self.output_file, mode="w", creator="dahu")
        
        entry_grp = nxs.new_entry("entry", self.input.get("plugin_name", "dahu"), 
                              title='BioSaxs multiframe integration', 
                              force_time=get_isotime(creation_time))
        nxs.h5.attrs["default"] = entry_grp.name
        
        # Configuration
        cfg_grp = nxs.new_class(entry_grp, "configuration", "NXnote")
        cfg_grp.create_dataset("data", data=json.dumps(self.input, indent=2, separators=(",\r\n", ":\t")))
        cfg_grp.create_dataset("format", data = "text/json")

        
        #Process 0: Measurement group
        measurement_grp = nxs.new_class(entry_grp, "0_measurement", "NXdata")
        measurement_grp.attrs["SILX_style"] = SAXS_STYLE
        #Instrument
        instrument_grp = nxs.new_instrument(entry_grp, "BM29")
        instrument_grp["name"] = "BioSaxs"
        source_grp = nxs.new_class(instrument_grp, "ESRF", "NXsource")
        source_grp["type"] = "Synchrotron X-ray source"
        source_grp["name"] = "European Synchrotron Radiation Facility"
        source_grp["probe"] = "X-ray"
        current = numpy.ascontiguousarray(self.input.get("storage_ring_current", []), dtype=numpy.float32)
        current_ds = source_grp.create_dataset("current", 
                                               data=current)
        current_ds.attrs["units"] = "mA"
        current_ds.attrs["interpretation"] = "spectrum"
    
        #Sample:
        sample_grp = nxs.new_class(entry_grp, self.sample.name, "NXsample")
        if self.sample.description is not None:
            sample_grp["description"] = self.sample.description
        if self.sample.concentration is not None:
            concentration_ds = sample_grp.create_dataset("concentration", data=self.sample.concentration)
            concentration_ds.attrs["units"] = "mg/mL"
        if self.sample.buffer is not None:
            buffer_ds = sample_grp.create_dataset("buffer", data=self.sample.buffer)
            buffer_ds.attrs["comment"] = "Buffer description"
        if self.sample.hplc:
            hplc_ds = sample_grp.create_dataset("hplc", data=self.sample.hplc)
            hplc_ds.attrs["comment"] = "Conditions for HPLC experiment"
        if self.sample.temperature is not None:
            tempe_ds = sample_grp.create_dataset("temperature", data=self.sample.temperature)
            tempe_ds.attrs["units"] = "°C"
            tempe_ds.attrs["comment"] = "Exposure temperature"
        if self.sample.temperature_env is not None:
            tempv_ds = sample_grp.create_dataset("temperature_env", data=self.sample.temperature_env)
            tempv_ds.attrs["units"] = "°C"
            tempv_ds.attrs["comment"] = "Storage temperature"
        
        monochromator_grp = nxs.new_class(instrument_grp, "multilayer", "NXmonochromator")
        wl_ds = monochromator_grp.create_dataset("wavelength", data=numpy.float32(self.ai.wavelength*1e10))
        wl_ds.attrs["units"] = "Å" 
        wl_ds.attrs["resolution"] = 0.014
        nrj_ds = monochromator_grp.create_dataset("energy", data=self.energy)
        nrj_ds.attrs["units"] = "keV" 
        nrj_ds.attrs["resolution"] = 0.014
        
        detector_grp = nxs.new_class(instrument_grp, str(self.ai.detector), "NXdetector")
        dist_ds = detector_grp.create_dataset("distance", data=self.ai.dist)
        dist_ds.attrs["units"] = "m"
        xpix_ds = detector_grp.create_dataset("x_pixel_size", data=self.ai.pixel2)
        xpix_ds.attrs["units"] = "m"
        ypix_ds = detector_grp.create_dataset("y_pixel_size", data= self.ai.pixel1)
        ypix_ds.attrs["units"] ="m"
        f2d = self.ai.getFit2D()
        xbc_ds = detector_grp.create_dataset("beam_center_x", data=f2d["centerX"])
        xbc_ds.attrs["units"] = "pixel"
        ybc_ds = detector_grp.create_dataset("beam_center_y", data=f2d["centerY"])
        ybc_ds.attrs["units"] = "pixel"
        mask = self.ai.detector.mask
        mask_ds = detector_grp.create_dataset("pixel_mask", data=mask, **cmp_int)
        mask_ds.attrs["interpretation"] = "image"
        mask_ds.attrs["long_name"] = "Mask for invalid/hidden pixels"
        mask_ds.attrs["filename"] = self.input.get("mask_file")
        ct_ds = detector_grp.create_dataset("count_time",data=self.input.get("exposure_time"))
        ct_ds.attrs["units"] = "s"
        time_ds = detector_grp.create_dataset("time_stamps",
                                              data=numpy.ascontiguousarray(self.input.get("time_stamps", []), dtype=numpy.float64))
        time_ds.attrs["interpretation"] = "spectrum"
        if self.COPY_IMAGES:
            data = self.input_frames
            frames_ds = detector_grp.create_dataset("frames",
                                                     data=data,
                                                     chunks=(1,)+data.shape[-2:],
                                                     **cmp_int)
            frames_ds.attrs["interpretation"] = "image"
            measurement_grp["images"] = frames_ds
        else: #use external links
            with Nexus(self.input_file, "r") as nxsr:
                entry = nxsr.get_entries()[0]
                if "measurement" in entry:
                    measurement = entry["measurement"]
                else:
                    self.log_error("No measurement in entry: %s of data_file: %s" % (entry, self.input_file))
                h5path = measurement["data"].name
            rel_path = os.path.relpath(os.path.abspath(self.input_file), os.path.dirname(os.path.abspath(self.output_file)))
            measurement_grp["images"] = detector_grp["frames"] = h5py.ExternalLink(rel_path, h5path)            
            
        measurement_grp.attrs["signal"] = "images"
        
        diode_grp = nxs.new_class(instrument_grp, "beamstop_diode", "NXdetector")
        diode_ds = diode_grp.create_dataset("diode", 
                                            data = numpy.ascontiguousarray(self.monitor_values,numpy.float32))
        diode_ds.attrs["interpretation"] = "spectrum"
        diode_ds.attrs["comment"] = "I1 = raw flux (I0) multiplied with the absorption of the sample"
        nf_ds = diode_grp.create_dataset("normalization_factor", data=self.normalization_factor)
        nf_ds.attrs["comment"] = "used to convert in abolute scattering"
        
        # few hard links
        measurement_grp["diode"] = diode_ds
        measurement_grp["time_stamps"] = time_ds
        measurement_grp["ring_curent"] = current_ds
    
    # Process 1: pyFAI
        integration_grp = nxs.new_class(entry_grp, "1_integration", "NXprocess")
        integration_grp["sequence_index"] = 1
        integration_grp["program"] = "pyFAI"
        integration_grp["version"] = pyFAI.version
        integration_grp["date"] = get_isotime()
        cfg_grp = nxs.new_class(integration_grp, "configuration", "NXnote")
        cfg_grp.create_dataset("data", data=json.dumps(self.ai.get_config(), indent=2, separators=(",\r\n", ": ")))
        cfg_grp.create_dataset("format", data = "text/json")
        cfg_grp.create_dataset("file_name", data = self.poni)
        pol_ds = cfg_grp.create_dataset("polarization_factor", data=polarization_factor)
        pol_ds.attrs["comment"] = "Between -1 and +1, 0 for circular"
        cfg_grp.create_dataset("integration_method", data=json.dumps(method.method._asdict()))
        integration_data = nxs.new_class(integration_grp, "results", "NXdata")
        integration_grp.attrs["SILX_style"] = SAXS_STYLE
        integration_grp.attrs["default"] = integration_data.name
        integration_grp.attrs["title"] = str(self.sample)
        
    # Stage 1 processing: Integration frame per frame
        integrate1_results = self.process1_integration(self.input_frames)
        
        radial_unit, unit_name = str(self.unit).split("_", 1)
        q_ds = integration_data.create_dataset(radial_unit, data=numpy.ascontiguousarray(integrate1_results.radial, numpy.float32))
        q_ds.attrs["units"] = unit_name
        q_ds.attrs["long_name"] = "Scattering vector q (nm⁻¹)"

        int_ds = integration_data.create_dataset("I", data=numpy.ascontiguousarray(integrate1_results.intensity, dtype=numpy.float32))
        std_ds = integration_data.create_dataset("errors", data=numpy.ascontiguousarray(integrate1_results.sigma, dtype=numpy.float32))
        integration_data.attrs["signal"] = "I"
        integration_data.attrs["axes"] = [".", radial_unit]
        integration_data.attrs["SILX_style"] = SAXS_STYLE
        
        int_ds.attrs["interpretation"] = "spectrum" 
        int_ds.attrs["units"] = "arbitrary"
        int_ds.attrs["long_name"] = "Intensity (absolute, normalized on water)"
        #int_ds.attrs["uncertainties"] = "errors" This does not work
        int_ds.attrs["scale"] = "log"
        std_ds.attrs["interpretation"] = "spectrum"

        sum_ds = integration_data.create_dataset("sum", data=numpy.ascontiguousarray(integrate1_results.intensity.sum(axis=-1), dtype=numpy.float32))
        sum_ds.attrs["interpretation"] = "spectrum" 

        
    # Process 2: Freesas cormap 
        cormap_grp = nxs.new_class(entry_grp, "2_correlation_mapping", "NXprocess")
        cormap_grp["sequence_index"] = 2
        cormap_grp["program"] = "freesas.cormap"
        cormap_grp["version"] = freesas.version
        cormap_grp["date"] = get_isotime()
        cormap_data = nxs.new_class(cormap_grp, "results", "NXdata")
        cormap_data.attrs["SILX_style"] = NORMAL_STYLE
        cfg_grp = nxs.new_class(cormap_grp, "configuration", "NXcollection")
        
        fidelity_abs = self.input.get("fidelity_abs", 0)
        fidelity_rel = self.input.get("fidelity_rel", 0)
        cfg_grp["fidelity_abs"] = fidelity_abs
        cfg_grp["fidelity_rel"] = fidelity_rel
        
    # Stage 2 processing   
        cormap_results = self.process2_cormap(integrate1_results.intensity, fidelity_abs, fidelity_rel)
        cormap_data.attrs["signal"] = "probability"
        cormap_ds = cormap_data.create_dataset("probability", data=cormap_results.probability)
        cormap_ds.attrs["interpretation"] = "image"
        cormap_ds.attrs["long_name"] = "Probability to be the same"
        
        count_ds = cormap_data.create_dataset("count", data=cormap_results.count)
        count_ds.attrs["interpretation"] = "image"
        count_ds.attrs["long_name"] = "Longest sequence where curves do not cross each other"
        
        to_merge_ds = cormap_data.create_dataset("to_merge", data=numpy.arange(*cormap_results.tomerge, dtype=numpy.uint16))
        to_merge_ds.attrs["long_name"] = "Index of equivalent frames"
        cormap_grp.attrs["default"] = cormap_data.name
        if self.ispyb.url:
            self.to_pyarch["merged"] = cormap_results.tomerge

        
    # Process 3: time average and standard deviation
        average_grp = nxs.new_class(entry_grp, "3_time_average", "NXprocess")
        average_grp["sequence_index"] = 3
        average_grp["program"] = fully_qualified_name(self.__class__)
        average_grp["version"] = __version__
        average_data = nxs.new_class(average_grp, "results", "NXdata")
        average_data.attrs["SILX_style"] = SAXS_STYLE
        average_data.attrs["signal"] = "intensity_normed"
        
    # Stage 3 processing
        res3 = self.process3_average(cormap_results.tomerge)    
        int_avg_ds =  average_data.create_dataset("intensity_normed", 
                                                  data=numpy.ascontiguousarray(res3.average, dtype=numpy.float32),
                                                  **cmp_float)
        int_avg_ds.attrs["interpretation"] = "image"
        int_avg_ds.attrs["formula"] = "sum_i(signal_i))/sum_i(normalization_i)"
        int_std_ds =  average_data.create_dataset("intensity_std", 
                                                   data=numpy.ascontiguousarray(res3.deviation, dtype=numpy.float32),
                                                   **cmp_float)
        int_std_ds.attrs["interpretation"] = "image"    
        int_std_ds.attrs["formula"] = "sqrt(sum_i(variance_i))/sum(normalization_i)"
        int_std_ds.attrs["method"] = "Propagated error from weighted mean assuming poissonian behavour of every data-point"
        average_grp.attrs["default"] = average_data.name
        
    # Process 4: Azimuthal integration of the time average image
        ai2_grp = nxs.new_class(entry_grp, "4_azimuthal_integration", "NXprocess")
        ai2_grp["sequence_index"] = 4
        ai2_grp["program"] = "pyFAI"
        ai2_grp["version"] = pyFAI.version
        ai2_grp["date"] = get_isotime()
        ai2_data = nxs.new_class(ai2_grp, "results", "NXdata")
        ai2_data.attrs["signal"] = "I"
        ai2_data.attrs["axes"] = radial_unit
        ai2_data.attrs["SILX_style"] = SAXS_STYLE
        ai2_data.attrs["title"] = str(self.sample)

        ai2_grp["configuration"]=integration_grp["configuration"]
        #ai2_grp["polarization_factor"] = integration_grp["polarization_factor"]
        #ai2_grp["integration_method"] = integration_grp["integration_method"]
        ai2_grp.attrs["default"] = ai2_data.name

    # Stage 4 processing
        intensity_std = res3.deviation
        if numexpr is None:
            variance = intensity_std*intensity_std
        else:
            variance = numexpr.evaluate("intensity_std**2")
        res2 = self.ai._integrate1d_ng(res3.average, self.npt, 
                                       variance=variance,
                                       polarization_factor=polarization_factor,
                                       unit=self.unit,
                                       safe=False,
                                       method=method)
        if self.ispyb.url:
            self.to_pyarch["avg"] = res2
        ai2_q_ds = ai2_data.create_dataset(radial_unit,
                                           data=numpy.ascontiguousarray(res2.radial, dtype=numpy.float32))
        ai2_q_ds.attrs["units"] = unit_name
        ai2_q_ds.attrs["long_name"] = "Scattering vector q (nm⁻¹)"
        
        ai2_int_ds = ai2_data.create_dataset("I", data=numpy.ascontiguousarray(res2.intensity, dtype=numpy.float32))
        ai2_std_ds = ai2_data.create_dataset("errors", 
                                             data=numpy.ascontiguousarray(res2.sigma, dtype=numpy.float32))
        
        
        ai2_int_ds.attrs["interpretation"] ="spectrum"     
        ai2_int_ds.attrs["units"] = "arbitrary"
        ai2_int_ds.attrs["long_name"] = "Intensity (absolute, normalized on water)"
        #ai2_int_ds.attrs["uncertainties"] = "errors" #this does not work
        ai2_std_ds.attrs["interpretation"] ="spectrum"
        ai2_int_ds.attrs["units"] = "arbitrary"
        #Finally declare the default entry and default dataset ...
        entry_grp.attrs["default"] = ai2_data.name
    
    def process1_integration(self, data):
        "First step of the processing, integrate all frames, return a IntegrationResult namedtuple"
        logger.debug("in process1_integration")
        intensity = numpy.empty((self.nb_frames, self.npt), dtype=numpy.float32)
        sigma = numpy.empty((self.nb_frames, self.npt), dtype=numpy.float32)
        idx = 0
        for i1, frame in zip(self.monitor_values, data):
            res = self.ai._integrate1d_ng(frame, self.npt, 
                                          normalization_factor=i1/self.normalization_factor,
                                          error_model="poisson",
                                          polarization_factor=polarization_factor,
                                          unit=self.unit,
                                          safe=False,
                                          method=method)
            intensity[idx] = res.intensity
            sigma[idx] = res.sigma
            if self.ispyb.url:
                self.to_pyarch[idx] = res
            idx += 1
        return IntegrationResult(res.radial, intensity, sigma)

    def process2_cormap(self, curves, fidelity_abs, fidelity_rel):
        "Take the integrated data as input, returns a CormapResult namedtuple"
        logger.debug("in process2_cormap")
        count = numpy.empty((self.nb_frames, self.nb_frames), dtype=numpy.uint16)
        proba = numpy.empty((self.nb_frames, self.nb_frames), dtype=numpy.float32)
        for i in range(self.nb_frames):
            proba[i, i] = 1.0
            count[i, i] = 0
            for j in range(i):
                res = freesas.cormap.gof(curves[i], curves[j])
                proba[i,j] = proba[j,i] = res.P
                count[i,j] = count[j,i] = res.c
        tomerge = get_equivalent_frames(proba, fidelity_abs, fidelity_rel)
        return CormapResult(proba, count, tomerge)
        
    def process3_average(self, tomerge):
        "Average out the valid frames and return an AverageResult namedtuple"
        logger.debug("in process3_average")
        valid_slice = slice(*tomerge)
        mask = self.ai.detector.mask
        sum_data = (self.input_frames[valid_slice]).sum(axis=0)
        sum_norm = (numpy.array(self.monitor_values)[valid_slice]).sum()/self.normalization_factor
        if numexpr is not None:
            #Numexpr is many-times faster than numpy when it comes to element-wise operations
            intensity_avg = numexpr.evaluate("where(mask==0, sum_data/sum_norm, 0.0)")
            intensity_std = numexpr.evaluate("where(mask==0, sqrt(sum_data)/sum_norm, 0.0)")
        else:            
            intensity_avg = sum_data/sum_norm
            intensity_std = numpy.sqrt(sum_data)/sum_norm
            wmask = numpy.where(mask)
            intensity_avg[wmask] = 0.0
            intensity_std[wmask] = 0.0
        return AverageResult(intensity_avg, intensity_std)
    
    def send_to_ispyb(self):
<<<<<<< HEAD
        if self.ispyb.url:
=======
        if self.ispyb.url and parse_url(self.ispyb.url).host:
>>>>>>> 6f0fe346
            ispyb = IspybConnector(*self.ispyb)
            ispyb.send_averaged(self.to_pyarch)<|MERGE_RESOLUTION|>--- conflicted
+++ resolved
@@ -11,11 +11,7 @@
 __contact__ = "Jerome.Kieffer@ESRF.eu"
 __license__ = "MIT"
 __copyright__ = "European Synchrotron Radiation Facility, Grenoble, France"
-<<<<<<< HEAD
-__date__ = "22/07/2020"
-=======
 __date__ = "03/09/2020"
->>>>>>> 6f0fe346
 __status__ = "development"
 __version__ = "0.2.0"
 
@@ -511,10 +507,6 @@
         return AverageResult(intensity_avg, intensity_std)
     
     def send_to_ispyb(self):
-<<<<<<< HEAD
-        if self.ispyb.url:
-=======
         if self.ispyb.url and parse_url(self.ispyb.url).host:
->>>>>>> 6f0fe346
             ispyb = IspybConnector(*self.ispyb)
             ispyb.send_averaged(self.to_pyarch)