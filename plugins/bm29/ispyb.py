#!/usr/bin/env python3
# -*- coding: utf-8 -*-

"""Data Analysis plugin for BM29: BioSaxs

Everything to send data to Ispyb
 
"""

__authors__ = ["Jérôme Kieffer"]
__contact__ = "Jerome.Kieffer@ESRF.eu"
__license__ = "MIT"
__copyright__ = "European Synchrotron Radiation Facility, Grenoble, France"
__date__ = "26/10/2020"
__status__ = "development"
version = "0.1.0"

import logging
logger = logging.getLogger("bm29.ispyb")
import os
import shutil
import json
import numpy
from suds.client import Client
from suds.transport.https import HttpAuthenticated
from freesas.collections import RG_RESULT, RT_RESULT, StatsResult
from freesas.plot import kratky_plot, guinier_plot, scatter_plot, density_plot


def str_list(lst):
    "Helper function to convert list of path to smth compatible with ispyb"
    return json.dumps([{"filePath": i} for i in lst])


class IspybConnector:
    "This class is a conector to the web-service"

    def __init__(self, url, login=None, passwd=None, pyarch=None,
                 experiment_id=-1, run_number=-1, **kwargs):
        """Constructor of the ISPyB connections

        :param server: url of the service
        :param login: name used to authenticate
        :param passwd: password to use
        :param pyarch: folder for archiving data
        :param experiment_id: identifies the experiment
        :param run_number: identify the run in an experiment (sample/buffer localization)
        """
        self.authentication = HttpAuthenticated(username=login, password=passwd)
        self.client = Client(url, transport=self.authentication, cache=None)
        if pyarch:
            self.pyarch = os.path.abspath(pyarch)
        else:
            logger.error("No `pyarch` destination provided ... things will go wrong")

        self.experiment_id = experiment_id
        self.run_number = run_number

    def send_averaged(self, data):
        """Send this to ISPyB and backup to PyArch

        :param: data: dict to be saved in pyarch with keys:
                integer: frame index to be saved
                "avg": the averaged frame
                "merged": list of index merged
                0,1,2,3 the different indexes for individual frames.
        """
        basename = data.pop("basename")
        discarded = []
        frames = []
        merged = data.pop("merged")

        aver_data = data.pop("avg")
        averaged = self.save_curve("avg", aver_data, basename)

        for k, v in data.items():
            if isinstance(k, int):
                fn = self.save_curve(k, v, basename)
                if k in merged:
                    frames.append(fn)
                else:
                    discarded.append(fn)
        self.client.service.addAveraged(str(self.experiment_id),
                                        str(self.run_number),
                                        str_list(frames),
                                        str_list(discarded),
                                        str(averaged))

    def _mk_filename(self, index, path, basename="frame", ext=".dat"):
        dest = os.path.join(self.pyarch, path)
        if not os.path.isdir(dest):
            os.makedirs(dest)
        if isinstance(index, int):
            filename = os.path.join(dest, "%s_%04d%s" % (basename, index, ext))
        else:
            filename = os.path.join(dest, "%s_%s%s" % (basename, index, ext))
        return filename

    def save_curve(self, index, integrate_result, basename="frame"):
        """Save a  1D curve into the pyarch. Not those file do not exist outside pyarch

        :param: index: prefix or index value for
        :param: integrate_result: an IntegrationResult to be saved
        :return: the full path of the file in pyarch
        """
        filename = self._mk_filename(index, "1d", basename)
        sasl = numpy.vstack((integrate_result.radial, integrate_result.intensity, integrate_result.sigma))
        numpy.savetxt(filename, sasl.T)
        return filename

    def save_bift(self, bift, basename="frame"):
        """Save a  IFT curve into the pyarch. Not those file do not exist outside pyarch

        :param: index: prefix or index value for
        :param: bift: an StatResults object to be saved (freesas >= 0.8.4)
        :return: the full path of the file in pyarch
        """
        filename = self._mk_filename("BIFT", "plot", basename, ext=".out")
        bift.save(filename)
        return filename

    def kratky_plot(self, sasm, guinier, basename="frame"):
        filename = self._mk_filename("Kratky", "plot", basename, ext=".svg")
        kratky_plot(sasm, guinier,
                    filename=filename, format="svg", unit="nm",
                    title="Dimensionless Kratky plot",
                    ax=None, labelsize=None, fontsize=None)
        return filename

    def guinier_plot(self, sasm, guinier, basename="frame"):
        filename = self._mk_filename("Guinier", "plot", basename, ext=".svg")
        guinier_plot(sasm, guinier, filename=filename,
<<<<<<< HEAD
                 format="svg", unit="nm", 
                 ax=None, labelsize=None, fontsize=None)
=======
                     format="png", unit="nm",
                     ax=None, labelsize=None, fontsize=None)
>>>>>>> 4eb90b78
        return filename

    def scatter_plot(self, sasm, guinier, ift, basename="frame"):
        filename = self._mk_filename("Scattering", "plot", basename, ext=".svg")
        scatter_plot(sasm, guinier, ift,
<<<<<<< HEAD
                 filename=filename, format="svg", unit="nm",
                 title="Scattering curve ",
                 ax=None, labelsize=None, fontsize=None)
=======
                     filename=filename, format="png", unit="nm",
                     title="Scattering curve ",
                     ax=None, labelsize=None, fontsize=None)
>>>>>>> 4eb90b78
        return filename

    def density_plot(self, ift, basename="frame"):
        filename = self._mk_filename("Density", basename, ext=".svg")
        density_plot(ift, filename=filename, format="svg", unit="nm",
                     ax=None, labelsize=None, fontsize=None)
        return filename

    def send_subtracted(self, data):
        """send the result of the subtraction to Ispyb

        :param data: a dict with all information to be saved in Ispyb
        """
        run_number = list(self.run_number)
        guinier = data.get("guinier")
        gnom = data.get("bift")
        subtracted = data.get("subtracted")
        basename = data.get("basename", "frame")
        sub = self.save_curve("subtracted", subtracted, basename)
        buf = self.save_curve("buffer_avg", data.get("buffer"), basename)
        individual_buffers = []
        for i, bufi in enumerate(data.get("buffers", [])):
            individual_buffers.append(self.save_curve("buffer_%d" % i, bufi, basename))

        sample = self.save_curve("sample", data.get("sample"), basename)
        if gnom is not None:
            gnomFile = self.save_bift(gnom, basename)
        sasm = numpy.vstack((subtracted.radial, subtracted.intensity, subtracted.sigma)).T
        if guinier:
            kratkyPlot = self.kratky_plot(sasm, guinier, basename)
            guinierPlot = self.guinier_plot(sasm, guinier, basename)
        else:
            kratkyPlot = ""
            guinierPlot = ""

        scatterPlot = self.scatter_plot(sasm, guinier, gnom, basename)
        if gnom is not None:
            densityPlot = self.density_plot(gnom, basename)
        else:
            densityPlot = ""

        self.client.service.addSubtraction(str(self.experiment_id),
                                           str(run_number),
                                           str(guinier.Rg if guinier else -1),
                                           str(guinier.sigma_Rg if guinier else -1),
                                           str(guinier.I0 if guinier else -1),
                                           str(guinier.sigma_I0 if guinier else -1),
                                           str(guinier.start_point if guinier else -1),
                                           str(guinier.end_point if guinier else -1),
                                           str(guinier.quality if guinier else -1),
                                           str(guinier.aggregated if guinier else -1),
                                           str(gnom.Rg_avg if gnom else -1),
                                           str(gnom.Dmax_avg if gnom else -1),
                                           str(gnom.evidence_avg if gnom else -1),
                                           str(data.get("volume", -1)),
                                           "[{'filePath': '%s'}]" % sample,  # sampleOneDimensionalFiles
                                           str_list(individual_buffers),  # bufferOneDimensionalFiles
                                           sample,  # sampleAverageFilePath,
                                           buf,  # bufferAverageFilePath,
                                           sub,  # subtractedFilePath,
                                           scatterPlot,
                                           densityPlot,
                                           guinierPlot,
                                           kratkyPlot,
                                           gnomFile if gnom else "")
<|MERGE_RESOLUTION|>--- conflicted
+++ resolved
@@ -11,7 +11,7 @@
 __contact__ = "Jerome.Kieffer@ESRF.eu"
 __license__ = "MIT"
 __copyright__ = "European Synchrotron Radiation Facility, Grenoble, France"
-__date__ = "26/10/2020"
+__date__ = "29/10/2020"
 __status__ = "development"
 version = "0.1.0"
 
@@ -130,27 +130,16 @@
     def guinier_plot(self, sasm, guinier, basename="frame"):
         filename = self._mk_filename("Guinier", "plot", basename, ext=".svg")
         guinier_plot(sasm, guinier, filename=filename,
-<<<<<<< HEAD
-                 format="svg", unit="nm", 
-                 ax=None, labelsize=None, fontsize=None)
-=======
-                     format="png", unit="nm",
+                     format="svg", unit="nm",
                      ax=None, labelsize=None, fontsize=None)
->>>>>>> 4eb90b78
         return filename
 
     def scatter_plot(self, sasm, guinier, ift, basename="frame"):
         filename = self._mk_filename("Scattering", "plot", basename, ext=".svg")
         scatter_plot(sasm, guinier, ift,
-<<<<<<< HEAD
-                 filename=filename, format="svg", unit="nm",
-                 title="Scattering curve ",
-                 ax=None, labelsize=None, fontsize=None)
-=======
-                     filename=filename, format="png", unit="nm",
+                     filename=filename, format="svg", unit="nm",
                      title="Scattering curve ",
                      ax=None, labelsize=None, fontsize=None)
->>>>>>> 4eb90b78
         return filename
 
     def density_plot(self, ift, basename="frame"):
