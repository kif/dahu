--- conflicted
+++ resolved
@@ -330,16 +330,11 @@
     :return: the logs of the conversion.
     """
     results = []
-<<<<<<< HEAD
-    filename = os.path.join(file_path, scan_number, 'eiger_????.h5')
+    filename = os.path.join(file_path, scan_number, f'{detector}_????.h5')
     files = {} #since python 3.7 dict are ordered !
     for f in sorted(glob.glob(filename)):
         with fabio.open(f) as fimg:
             files[f] = fimg.nframes 
-=======
-    filename = os.path.join(file_path, scan_number, f'{detector}_????.h5')
-    files = {f:fabio.open(f).nframes for f in sorted(glob.glob(filename))} #since python 3.7 dict are ordered !
->>>>>>> 27eb84ff
     all_single = max(files.values())==1
     file_path = file_path.rstrip("/")
 
